using Ryujinx.HLE.HOS.Kernel.Common;
using Ryujinx.HLE.HOS.Kernel.Process;
using Ryujinx.HLE.HOS.Kernel.Threading;
using System.Collections.Generic;

namespace Ryujinx.HLE.HOS.Kernel.SupervisorCall
{
    partial class SvcHandler
    {
        public KernelResult WaitSynchronization64([R(1)] ulong handlesPtr, [R(2)] int handlesCount, [R(3)] long timeout, [R(1)] out int handleIndex)
        {
            return WaitSynchronization(handlesPtr, handlesCount, timeout, out handleIndex);
        }

        public KernelResult WaitSynchronization32(
<<<<<<< HEAD
            [R(0)] uint timeoutLow,
            [R(1)] uint handlesPtr,
            [R(2)] int handlesCount,
            [R(3)] uint timeoutHigh,
=======
            [R(0)] uint    timeoutLow,
            [R(1)] uint    handlesPtr,
            [R(2)] int     handlesCount,
            [R(3)] uint    timeoutHigh,
>>>>>>> 135c19ab
            [R(1)] out int handleIndex)
        {
            long timeout = (long)(timeoutLow | ((ulong)timeoutHigh << 32));

            return WaitSynchronization(handlesPtr, handlesCount, timeout, out handleIndex);
        }

        private KernelResult WaitSynchronization(ulong handlesPtr, int handlesCount, long timeout, out int handleIndex)
        {
            handleIndex = 0;

            if ((uint)handlesCount > 0x40)
            {
                return KernelResult.MaximumExceeded;
            }

            List<KSynchronizationObject> syncObjs = new List<KSynchronizationObject>();

            for (int index = 0; index < handlesCount; index++)
            {
                int handle = _process.CpuMemory.ReadInt32((long)handlesPtr + index * 4);

                KSynchronizationObject syncObj = _process.HandleTable.GetObject<KSynchronizationObject>(handle);

                if (syncObj == null)
                {
                    break;
                }

                syncObjs.Add(syncObj);
            }

            return _system.Synchronization.WaitFor(syncObjs.ToArray(), timeout, out handleIndex);
        }

        public KernelResult CancelSynchronization64([R(0)] int handle)
        {
            return CancelSynchronization(handle);
        }

        public KernelResult CancelSynchronization32([R(0)] int handle)
        {
            return CancelSynchronization(handle);
        }

        private KernelResult CancelSynchronization(int handle)
        {
            KThread thread = _process.HandleTable.GetKThread(handle);

            if (thread == null)
            {
                return KernelResult.InvalidHandle;
            }

            thread.CancelSynchronization();

            return KernelResult.Success;
        }

        public KernelResult ArbitrateLock64([R(0)] int ownerHandle, [R(1)] ulong mutexAddress, [R(2)] int requesterHandle)
        {
            return ArbitrateLock(ownerHandle, mutexAddress, requesterHandle);
        }

<<<<<<< HEAD
        public KernelResult ArbitrateLock32([R(0)] int ownerHandle, [R(1)] ulong mutexAddress, [R(2)] int requesterHandle)
=======
        public KernelResult ArbitrateLock32([R(0)] int ownerHandle, [R(1)] uint mutexAddress, [R(2)] int requesterHandle)
>>>>>>> 135c19ab
        {
            return ArbitrateLock(ownerHandle, mutexAddress, requesterHandle);
        }

        private KernelResult ArbitrateLock(int ownerHandle, ulong mutexAddress, int requesterHandle)
        {
            if (IsPointingInsideKernel(mutexAddress))
            {
                return KernelResult.InvalidMemState;
            }

            if (IsAddressNotWordAligned(mutexAddress))
            {
                return KernelResult.InvalidAddress;
            }

            KProcess currentProcess = _system.Scheduler.GetCurrentProcess();

            return currentProcess.AddressArbiter.ArbitrateLock(ownerHandle, mutexAddress, requesterHandle);
        }

        public KernelResult ArbitrateUnlock64([R(0)] ulong mutexAddress)
        {
            return ArbitrateUnlock(mutexAddress);
        }

        public KernelResult ArbitrateUnlock32([R(0)] uint mutexAddress)
        {
            return ArbitrateUnlock(mutexAddress);
        }

        private KernelResult ArbitrateUnlock(ulong mutexAddress)
        {
            if (IsPointingInsideKernel(mutexAddress))
            {
                return KernelResult.InvalidMemState;
            }

            if (IsAddressNotWordAligned(mutexAddress))
            {
                return KernelResult.InvalidAddress;
            }

            KProcess currentProcess = _system.Scheduler.GetCurrentProcess();

            return currentProcess.AddressArbiter.ArbitrateUnlock(mutexAddress);
        }

        public KernelResult WaitProcessWideKeyAtomic64(
            [R(0)] ulong mutexAddress,
            [R(1)] ulong condVarAddress,
            [R(2)] int   handle,
            [R(3)] long  timeout)
        {
            return WaitProcessWideKeyAtomic(mutexAddress, condVarAddress, handle, timeout);
        }

        public KernelResult WaitProcessWideKeyAtomic32(
            [R(0)] uint mutexAddress,
            [R(1)] uint condVarAddress,
<<<<<<< HEAD
            [R(2)] int handle,
=======
            [R(2)] int  handle,
>>>>>>> 135c19ab
            [R(3)] uint timeoutLow,
            [R(4)] uint timeoutHigh)
        {
            long timeout = (long)(timeoutLow | ((ulong)timeoutHigh << 32));
<<<<<<< HEAD
=======

>>>>>>> 135c19ab
            return WaitProcessWideKeyAtomic(mutexAddress, condVarAddress, handle, timeout);
        }

        private KernelResult WaitProcessWideKeyAtomic(
            ulong mutexAddress,
            ulong condVarAddress,
            int   handle,
            long  timeout)
        {
            if (IsPointingInsideKernel(mutexAddress))
            {
                return KernelResult.InvalidMemState;
            }

            if (IsAddressNotWordAligned(mutexAddress))
            {
                return KernelResult.InvalidAddress;
            }

            KProcess currentProcess = _system.Scheduler.GetCurrentProcess();

            return currentProcess.AddressArbiter.WaitProcessWideKeyAtomic(
                mutexAddress,
                condVarAddress,
                handle,
                timeout);
        }

        public KernelResult SignalProcessWideKey64([R(0)] ulong address, [R(1)] int count)
        {
            return SignalProcessWideKey(address, count);
        }

        public KernelResult SignalProcessWideKey32([R(0)] uint address, [R(1)] int count)
        {
            return SignalProcessWideKey(address, count);
        }

        private KernelResult SignalProcessWideKey(ulong address, int count)
        {
            KProcess currentProcess = _system.Scheduler.GetCurrentProcess();

            currentProcess.AddressArbiter.SignalProcessWideKey(address, count);

            return KernelResult.Success;
        }

        public KernelResult WaitForAddress64([R(0)] ulong address, [R(1)] ArbitrationType type, [R(2)] int value, [R(3)] long timeout)
        {
            return WaitForAddress(address, type, value, timeout);
        }

        public KernelResult WaitForAddress32([R(0)] uint address, [R(1)] ArbitrationType type, [R(2)] int value, [R(3)] uint timeoutLow, [R(4)] uint timeoutHigh)
        {
            long timeout = (long)(timeoutLow | ((ulong)timeoutHigh << 32));
<<<<<<< HEAD
=======

>>>>>>> 135c19ab
            return WaitForAddress(address, type, value, timeout);
        }

        private KernelResult WaitForAddress(ulong address, ArbitrationType type, int value, long timeout)
        {
            if (IsPointingInsideKernel(address))
            {
                return KernelResult.InvalidMemState;
            }

            if (IsAddressNotWordAligned(address))
            {
                return KernelResult.InvalidAddress;
            }

            KProcess currentProcess = _system.Scheduler.GetCurrentProcess();

            KernelResult result;

            switch (type)
            {
                case ArbitrationType.WaitIfLessThan:
                    result = currentProcess.AddressArbiter.WaitForAddressIfLessThan(address, value, false, timeout);
                    break;

                case ArbitrationType.DecrementAndWaitIfLessThan:
                    result = currentProcess.AddressArbiter.WaitForAddressIfLessThan(address, value, true, timeout);
                    break;

                case ArbitrationType.WaitIfEqual:
                    result = currentProcess.AddressArbiter.WaitForAddressIfEqual(address, value, timeout);
                    break;

                default:
                    result = KernelResult.InvalidEnumValue;
                    break;
            }

            return result;
        }

        public KernelResult SignalToAddress64([R(0)] ulong address, [R(1)] SignalType type, [R(2)] int value, [R(3)] int count)
        {
            return SignalToAddress(address, type, value, count);
        }

        public KernelResult SignalToAddress32([R(0)] uint address, [R(1)] SignalType type, [R(2)] int value, [R(3)] int count)
        {
            return SignalToAddress(address, type, value, count);
        }

        private KernelResult SignalToAddress(ulong address, SignalType type, int value, int count)
        {
            if (IsPointingInsideKernel(address))
            {
                return KernelResult.InvalidMemState;
            }

            if (IsAddressNotWordAligned(address))
            {
                return KernelResult.InvalidAddress;
            }

            KProcess currentProcess = _system.Scheduler.GetCurrentProcess();

            KernelResult result;

            switch (type)
            {
                case SignalType.Signal:
                    result = currentProcess.AddressArbiter.Signal(address, count);
                    break;

                case SignalType.SignalAndIncrementIfEqual:
                    result = currentProcess.AddressArbiter.SignalAndIncrementIfEqual(address, value, count);
                    break;

                case SignalType.SignalAndModifyIfEqual:
                    result = currentProcess.AddressArbiter.SignalAndModifyIfEqual(address, value, count);
                    break;

                default:
                    result = KernelResult.InvalidEnumValue;
                    break;
            }

            return result;
        }

        private bool IsPointingInsideKernel(ulong address)
        {
            return (address + 0x1000000000) < 0xffffff000;
        }

        private bool IsAddressNotWordAligned(ulong address)
        {
            return (address & 3) != 0;
        }
    }
}<|MERGE_RESOLUTION|>--- conflicted
+++ resolved
@@ -13,17 +13,10 @@
         }
 
         public KernelResult WaitSynchronization32(
-<<<<<<< HEAD
-            [R(0)] uint timeoutLow,
-            [R(1)] uint handlesPtr,
-            [R(2)] int handlesCount,
-            [R(3)] uint timeoutHigh,
-=======
             [R(0)] uint    timeoutLow,
             [R(1)] uint    handlesPtr,
             [R(2)] int     handlesCount,
             [R(3)] uint    timeoutHigh,
->>>>>>> 135c19ab
             [R(1)] out int handleIndex)
         {
             long timeout = (long)(timeoutLow | ((ulong)timeoutHigh << 32));
@@ -88,11 +81,7 @@
             return ArbitrateLock(ownerHandle, mutexAddress, requesterHandle);
         }
 
-<<<<<<< HEAD
-        public KernelResult ArbitrateLock32([R(0)] int ownerHandle, [R(1)] ulong mutexAddress, [R(2)] int requesterHandle)
-=======
         public KernelResult ArbitrateLock32([R(0)] int ownerHandle, [R(1)] uint mutexAddress, [R(2)] int requesterHandle)
->>>>>>> 135c19ab
         {
             return ArbitrateLock(ownerHandle, mutexAddress, requesterHandle);
         }
@@ -153,19 +142,12 @@
         public KernelResult WaitProcessWideKeyAtomic32(
             [R(0)] uint mutexAddress,
             [R(1)] uint condVarAddress,
-<<<<<<< HEAD
-            [R(2)] int handle,
-=======
             [R(2)] int  handle,
->>>>>>> 135c19ab
             [R(3)] uint timeoutLow,
             [R(4)] uint timeoutHigh)
         {
             long timeout = (long)(timeoutLow | ((ulong)timeoutHigh << 32));
-<<<<<<< HEAD
-=======
-
->>>>>>> 135c19ab
+
             return WaitProcessWideKeyAtomic(mutexAddress, condVarAddress, handle, timeout);
         }
 
@@ -221,10 +203,7 @@
         public KernelResult WaitForAddress32([R(0)] uint address, [R(1)] ArbitrationType type, [R(2)] int value, [R(3)] uint timeoutLow, [R(4)] uint timeoutHigh)
         {
             long timeout = (long)(timeoutLow | ((ulong)timeoutHigh << 32));
-<<<<<<< HEAD
-=======
-
->>>>>>> 135c19ab
+
             return WaitForAddress(address, type, value, timeout);
         }
 
