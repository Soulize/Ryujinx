using ARMeilleure.State;
using Ryujinx.Common.Logging;
using Ryujinx.HLE.HOS.Kernel.Common;
using System;
using System.Collections.Generic;
<<<<<<< HEAD
using System.Diagnostics;
=======
>>>>>>> 892df335
using System.Linq;
using System.Reflection;
using System.Reflection.Emit;

namespace Ryujinx.HLE.HOS.Kernel.SupervisorCall
{
    static class SvcTable
    {
        private const int SvcFuncMaxArguments64 = 8;
        private const int SvcFuncMaxArguments32 = 4;
<<<<<<< HEAD

        private static Dictionary<int, string> _svcFuncs64;
        private static Dictionary<int, string> _svcFuncs32;

        private static Action<SvcHandler, ExecutionContext>[] _svcTable64;
        private static Action<SvcHandler, ExecutionContext>[] _svcTable32;
=======
        private const int SvcMax                = 0x80;

        public static Action<SvcHandler, ExecutionContext>[] SvcTable32 { get; }
        public static Action<SvcHandler, ExecutionContext>[] SvcTable64 { get; }
>>>>>>> 892df335

        static SvcTable()
        {
            SvcTable32 = new Action<SvcHandler, ExecutionContext>[SvcMax];
            SvcTable64 = new Action<SvcHandler, ExecutionContext>[SvcMax];

            Dictionary<int, string> svcFuncs64 = new Dictionary<int, string>
            {
                { 0x01, nameof(SvcHandler.SetHeapSize64)                   },
                { 0x03, nameof(SvcHandler.SetMemoryAttribute64)            },
                { 0x04, nameof(SvcHandler.MapMemory64)                     },
                { 0x05, nameof(SvcHandler.UnmapMemory64)                   },
                { 0x06, nameof(SvcHandler.QueryMemory64)                   },
                { 0x07, nameof(SvcHandler.ExitProcess64)                   },
                { 0x08, nameof(SvcHandler.CreateThread64)                  },
                { 0x09, nameof(SvcHandler.StartThread64)                   },
                { 0x0a, nameof(SvcHandler.ExitThread64)                    },
                { 0x0b, nameof(SvcHandler.SleepThread64)                   },
                { 0x0c, nameof(SvcHandler.GetThreadPriority64)             },
                { 0x0d, nameof(SvcHandler.SetThreadPriority64)             },
                { 0x0e, nameof(SvcHandler.GetThreadCoreMask64)             },
                { 0x0f, nameof(SvcHandler.SetThreadCoreMask64)             },
                { 0x10, nameof(SvcHandler.GetCurrentProcessorNumber64)     },
                { 0x11, nameof(SvcHandler.SignalEvent64)                   },
                { 0x12, nameof(SvcHandler.ClearEvent64)                    },
                { 0x13, nameof(SvcHandler.MapSharedMemory64)               },
                { 0x14, nameof(SvcHandler.UnmapSharedMemory64)             },
                { 0x15, nameof(SvcHandler.CreateTransferMemory64)          },
                { 0x16, nameof(SvcHandler.CloseHandle64)                   },
                { 0x17, nameof(SvcHandler.ResetSignal64)                   },
                { 0x18, nameof(SvcHandler.WaitSynchronization64)           },
                { 0x19, nameof(SvcHandler.CancelSynchronization64)         },
                { 0x1a, nameof(SvcHandler.ArbitrateLock64)                 },
                { 0x1b, nameof(SvcHandler.ArbitrateUnlock64)               },
                { 0x1c, nameof(SvcHandler.WaitProcessWideKeyAtomic64)      },
                { 0x1d, nameof(SvcHandler.SignalProcessWideKey64)          },
                { 0x1e, nameof(SvcHandler.GetSystemTick64)                 },
                { 0x1f, nameof(SvcHandler.ConnectToNamedPort64)            },
                { 0x21, nameof(SvcHandler.SendSyncRequest64)               },
                { 0x22, nameof(SvcHandler.SendSyncRequestWithUserBuffer64) },
                { 0x24, nameof(SvcHandler.GetProcessId64)                  },
                { 0x25, nameof(SvcHandler.GetThreadId64)                   },
                { 0x26, nameof(SvcHandler.Break64)                         },
                { 0x27, nameof(SvcHandler.OutputDebugString64)             },
                { 0x29, nameof(SvcHandler.GetInfo64)                       },
                { 0x2c, nameof(SvcHandler.MapPhysicalMemory64)             },
                { 0x2d, nameof(SvcHandler.UnmapPhysicalMemory64)           },
                { 0x32, nameof(SvcHandler.SetThreadActivity64)             },
                { 0x33, nameof(SvcHandler.GetThreadContext364)             },
                { 0x34, nameof(SvcHandler.WaitForAddress64)                },
                { 0x35, nameof(SvcHandler.SignalToAddress64)               },
                { 0x40, nameof(SvcHandler.CreateSession64)                 },
                { 0x41, nameof(SvcHandler.AcceptSession64)                 },
                { 0x43, nameof(SvcHandler.ReplyAndReceive64)               },
                { 0x45, nameof(SvcHandler.CreateEvent64)                   },
                { 0x65, nameof(SvcHandler.GetProcessList64)                },
                { 0x6f, nameof(SvcHandler.GetSystemInfo64)                 },
                { 0x70, nameof(SvcHandler.CreatePort64)                    },
                { 0x71, nameof(SvcHandler.ManageNamedPort64)               },
                { 0x72, nameof(SvcHandler.ConnectToPort64)                 },
                { 0x73, nameof(SvcHandler.SetProcessMemoryPermission64)    },
                { 0x77, nameof(SvcHandler.MapProcessCodeMemory64)          },
                { 0x78, nameof(SvcHandler.UnmapProcessCodeMemory64)        },
                { 0x7B, nameof(SvcHandler.TerminateProcess64)              }
            };

<<<<<<< HEAD
            _svcFuncs32 = new Dictionary<int, string>
            {
                { 0x01, nameof(SvcHandler.SetHeapSize32)                   },
                { 0x03, nameof(SvcHandler.SetMemoryAttribute32)            },
                { 0x04, nameof(SvcHandler.MapMemory32)                     },
                { 0x05, nameof(SvcHandler.UnmapMemory32)                   },
                { 0x06, nameof(SvcHandler.QueryMemory32)                   },
                { 0x07, nameof(SvcHandler.ExitProcess32)                   },
                { 0x08, nameof(SvcHandler.CreateThread32)                  },
                { 0x09, nameof(SvcHandler.StartThread32)                   },
                { 0x0a, nameof(SvcHandler.ExitThread32)                    },
                { 0x0b, nameof(SvcHandler.SleepThread32)                   },
                { 0x0c, nameof(SvcHandler.GetThreadPriority32)             },
                { 0x0d, nameof(SvcHandler.SetThreadPriority32)             },
                { 0x0f, nameof(SvcHandler.SetThreadCoreMask32)             },
                { 0x10, nameof(SvcHandler.GetCurrentProcessorNumber32)     },
                { 0x13, nameof(SvcHandler.MapSharedMemory32)               },
                { 0x14, nameof(SvcHandler.UnmapSharedMemory32)             },
                { 0x15, nameof(SvcHandler.CreateTransferMemory32)          },
                { 0x16, nameof(SvcHandler.CloseHandle32)                   },
                { 0x17, nameof(SvcHandler.ResetSignal32)                   },
                { 0x18, nameof(SvcHandler.WaitSynchronization32)           },
                { 0x1a, nameof(SvcHandler.ArbitrateLock32)                 },
                { 0x1b, nameof(SvcHandler.ArbitrateUnlock32)               },
                { 0x1c, nameof(SvcHandler.WaitProcessWideKeyAtomic32)      },
                { 0x1d, nameof(SvcHandler.SignalProcessWideKey32)          },
                { 0x1f, nameof(SvcHandler.ConnectToNamedPort32)            },
                { 0x21, nameof(SvcHandler.SendSyncRequest32)               },
                { 0x25, nameof(SvcHandler.GetThreadId32)                   },
                { 0x26, nameof(SvcHandler.Break32)                         },
                { 0x27, nameof(SvcHandler.OutputDebugString32)             },
                { 0x29, nameof(SvcHandler.GetInfo32)                       },
                { 0x34, nameof(SvcHandler.WaitForAddress32)                },
                { 0x35, nameof(SvcHandler.SignalToAddress32)               },

                { 0x5F, nameof(SvcHandler.FlushProcessDataCache32)         }
            };

            _svcTable64 = new Action<SvcHandler, ExecutionContext>[0x80];
            _svcTable32 = new Action<SvcHandler, ExecutionContext>[0x80];
        }

        public static Action<SvcHandler, ExecutionContext> GetSvcFunc(int svcId, bool aarch32)
        {
            Action<SvcHandler, ExecutionContext>[] table = aarch32 ? _svcTable32 : _svcTable64;
            if (table[svcId] != null)
            {
                return table[svcId];
            }

            Dictionary<int, string> funcTable = aarch32 ? _svcFuncs32 : _svcFuncs64;
            if (funcTable.TryGetValue(svcId, out string svcName))
            {
                Action<SvcHandler, ExecutionContext> svcFunc;

                if (aarch32)
                {
                    svcFunc = GenerateMethod32(svcName);
                }
                else
                {
                    svcFunc = GenerateMethod64(svcName);
                }
                table[svcId] = svcFunc;

                return table[svcId] = svcFunc;
            }

            if (aarch32 && _svcFuncs64.TryGetValue(svcId, out string svcName64))
            {
                Logger.PrintWarning(LogClass.KernelSvc, $"Svc \"{svcName64}\" ({svcId}) does not have a 32-bit call signature defined - fell back to 64-bit.");
                throw new NotImplementedException($"Svc \"{svcName64}\" ({svcId}) does not have a 32-bit call signature defined.");
            }
=======
            foreach (KeyValuePair<int, string> value in svcFuncs64)
            {
                SvcTable64[value.Key] = GenerateMethod(value.Value, SvcFuncMaxArguments64);
            }

            Dictionary<int, string> svcFuncs32 = new Dictionary<int, string>
            {
                // TODO
            };
>>>>>>> 892df335

            foreach (KeyValuePair<int, string> value in svcFuncs32)
            {
                SvcTable32[value.Key] = GenerateMethod(value.Value, SvcFuncMaxArguments32);
            }
        }

<<<<<<< HEAD
        private static Action<SvcHandler, ExecutionContext> GenerateMethod64(string svcName)
=======
        private static Action<SvcHandler, ExecutionContext> GenerateMethod(string svcName, int registerCleanCount)
>>>>>>> 892df335
        {
            Type[] argTypes = new Type[] { typeof(SvcHandler), typeof(ExecutionContext) };

            DynamicMethod method = new DynamicMethod(svcName, null, argTypes);

            MethodInfo methodInfo = typeof(SvcHandler).GetMethod(svcName);

            ParameterInfo[] methodArgs = methodInfo.GetParameters();

<<<<<<< HEAD
            if (methodArgs.Length > SvcFuncMaxArguments64)
            {
                throw new InvalidOperationException($"Method \"{svcName}\" has too many arguments, max is {SvcFuncMaxArguments64}.");
            }

=======
>>>>>>> 892df335
            ILGenerator generator = method.GetILGenerator();

            void ConvertToArgType(Type sourceType)
            {
                CheckIfTypeIsSupported(sourceType, svcName);

                switch (Type.GetTypeCode(sourceType))
                {
                    case TypeCode.UInt32: generator.Emit(OpCodes.Conv_U4); break;
                    case TypeCode.Int32:  generator.Emit(OpCodes.Conv_I4); break;
                    case TypeCode.UInt16: generator.Emit(OpCodes.Conv_U2); break;
                    case TypeCode.Int16:  generator.Emit(OpCodes.Conv_I2); break;
                    case TypeCode.Byte:   generator.Emit(OpCodes.Conv_U1); break;
                    case TypeCode.SByte:  generator.Emit(OpCodes.Conv_I1); break;

                    case TypeCode.Boolean:
                        generator.Emit(OpCodes.Conv_I4);
                        generator.Emit(OpCodes.Ldc_I4_1);
                        generator.Emit(OpCodes.And);
                        break;
                }
            }

            void ConvertToFieldType(Type sourceType)
            {
                CheckIfTypeIsSupported(sourceType, svcName);

                switch (Type.GetTypeCode(sourceType))
                {
                    case TypeCode.UInt32:
                    case TypeCode.Int32:
                    case TypeCode.UInt16:
                    case TypeCode.Int16:
                    case TypeCode.Byte:
                    case TypeCode.SByte:
                    case TypeCode.Boolean:
                        generator.Emit(OpCodes.Conv_U8);
                        break;
                }
            }

            RAttribute GetRegisterAttribute(ParameterInfo parameterInfo)
            {
                RAttribute argumentAttribute = (RAttribute)parameterInfo.GetCustomAttribute(typeof(RAttribute));

                if (argumentAttribute == null)
                {
                    throw new InvalidOperationException($"Method \"{svcName}\" is missing a {typeof(RAttribute).Name} attribute on parameter \"{parameterInfo.Name}\"");
                }

                return argumentAttribute;
            }

            // For functions returning output values, the first registers
            // are used to hold pointers where the value will be stored,
            // so they can't be used to pass argument and we must
            // skip them.
            int byRefArgsCount = 0;

            for (int index = 0; index < methodArgs.Length; index++)
            {
                if (methodArgs[index].ParameterType.IsByRef)
                {
                    byRefArgsCount++;
                }
            }

            BindingFlags staticNonPublic = BindingFlags.NonPublic | BindingFlags.Static;

            // Print all the arguments for debugging purposes.
            int inputArgsCount = methodArgs.Length - byRefArgsCount;

            if (inputArgsCount != 0)
            {
                generator.Emit(OpCodes.Ldc_I4, inputArgsCount);

                generator.Emit(OpCodes.Newarr, typeof(object));

                string argsFormat = svcName;

                for (int index = 0; index < methodArgs.Length; index++)
                {
                    Type argType = methodArgs[index].ParameterType;

                    // Ignore out argument for printing
                    if (argType.IsByRef)
                    {
                        continue;
                    }

                    RAttribute registerAttribute = GetRegisterAttribute(methodArgs[index]);

                    argsFormat += $" {methodArgs[index].Name}: 0x{{{index}:X8}},";

                    generator.Emit(OpCodes.Dup);
                    generator.Emit(OpCodes.Ldc_I4, index);

                    generator.Emit(OpCodes.Ldarg_1);
                    generator.Emit(OpCodes.Ldc_I4, registerAttribute.Index);

                    MethodInfo info = typeof(ExecutionContext).GetMethod(nameof(ExecutionContext.GetX));

                    generator.Emit(OpCodes.Call, info);

                    generator.Emit(OpCodes.Box, typeof(ulong));

                    generator.Emit(OpCodes.Stelem_Ref);
                }

                argsFormat = argsFormat.Substring(0, argsFormat.Length - 1);

               generator.Emit(OpCodes.Ldstr, argsFormat);
            }
            else
            {
                generator.Emit(OpCodes.Ldnull);

                generator.Emit(OpCodes.Ldstr, svcName);
            }

            MethodInfo printArgsMethod = typeof(SvcTable).GetMethod(nameof(PrintArguments), staticNonPublic);

            generator.Emit(OpCodes.Call, printArgsMethod);

            // Call the SVC function handler.
            generator.Emit(OpCodes.Ldarg_0);

            List<(LocalBuilder, RAttribute)> locals = new List<(LocalBuilder, RAttribute)>();

            for (int index = 0; index < methodArgs.Length; index++)
            {
                Type argType = methodArgs[index].ParameterType;
                RAttribute registerAttribute = GetRegisterAttribute(methodArgs[index]);

                if (argType.IsByRef)
                {
                    argType = argType.GetElementType();

                    LocalBuilder local = generator.DeclareLocal(argType);

                    locals.Add((local, registerAttribute));

                    if (!methodArgs[index].IsOut)
                    {
                        generator.Emit(OpCodes.Ldarg_1);
                        generator.Emit(OpCodes.Ldc_I4, registerAttribute.Index);

                        MethodInfo info = typeof(ExecutionContext).GetMethod(nameof(ExecutionContext.GetX));

                        generator.Emit(OpCodes.Call, info);

                        ConvertToArgType(argType);

                        generator.Emit(OpCodes.Stloc, local);
                    }

                    generator.Emit(OpCodes.Ldloca, local);
                }
                else
                {
                    generator.Emit(OpCodes.Ldarg_1);
                    generator.Emit(OpCodes.Ldc_I4, registerAttribute.Index);

                    MethodInfo info = typeof(ExecutionContext).GetMethod(nameof(ExecutionContext.GetX));

                    generator.Emit(OpCodes.Call, info);

                    ConvertToArgType(argType);
                }
            }

            generator.Emit(OpCodes.Call, methodInfo);

            Type retType = methodInfo.ReturnType;

            // Print result code.
            if (retType == typeof(KernelResult))
            {
                MethodInfo printResultMethod = typeof(SvcTable).GetMethod(nameof(PrintResult), staticNonPublic);

                generator.Emit(OpCodes.Dup);
                generator.Emit(OpCodes.Ldstr, svcName);
                generator.Emit(OpCodes.Call, printResultMethod);
            }

            uint registerInUse = 0;

            // Save return value into register X0 (when the method has a return value).
            if (retType != typeof(void))
            {
                CheckIfTypeIsSupported(retType, svcName);

                LocalBuilder tempLocal = generator.DeclareLocal(retType);

                generator.Emit(OpCodes.Stloc, tempLocal);
                generator.Emit(OpCodes.Ldarg_1);
                generator.Emit(OpCodes.Ldc_I4, 0);
                generator.Emit(OpCodes.Ldloc, tempLocal);

                ConvertToFieldType(retType);

                MethodInfo info = typeof(ExecutionContext).GetMethod(nameof(ExecutionContext.SetX));

                generator.Emit(OpCodes.Call, info);

                registerInUse |= 1u << 0;
            }

            for (int index = 0; index < locals.Count; index++)
            {
                (LocalBuilder local, RAttribute attribute) = locals[index];
                generator.Emit(OpCodes.Ldarg_1);
                generator.Emit(OpCodes.Ldc_I4, attribute.Index);
                generator.Emit(OpCodes.Ldloc, local);

                ConvertToFieldType(local.LocalType);

                MethodInfo info = typeof(ExecutionContext).GetMethod(nameof(ExecutionContext.SetX));

                generator.Emit(OpCodes.Call, info);

                registerInUse |= 1u << attribute.Index;
            }

            // Zero out the remaining unused registers.
<<<<<<< HEAD
            while (outRegIndex < SvcFuncMaxArguments64)
            {
                generator.Emit(OpCodes.Ldarg_1);
                generator.Emit(OpCodes.Ldc_I4, outRegIndex++);
                generator.Emit(OpCodes.Ldc_I8, 0L);

                MethodInfo info = typeof(ExecutionContext).GetMethod(nameof(ExecutionContext.SetX));

                generator.Emit(OpCodes.Call, info);
            }

            generator.Emit(OpCodes.Ret);

            return (Action<SvcHandler, ExecutionContext>)method.CreateDelegate(typeof(Action<SvcHandler, ExecutionContext>));
        }

        // TODO: merge 64 bits variant
        private static Action<SvcHandler, ExecutionContext> GenerateMethod32(string svcName)
        {
            Type[] argTypes = new Type[] { typeof(SvcHandler), typeof(ExecutionContext) };

            DynamicMethod method = new DynamicMethod(svcName, null, argTypes);

            MethodInfo methodInfo = typeof(SvcHandler).GetMethod(svcName);

            ParameterInfo[] methodArgs = methodInfo.GetParameters();
            int numArgs = methodArgs.Count(x => !x.IsOut);

            ILGenerator generator = method.GetILGenerator();

            void ConvertToArgType(Type sourceType)
            {
                CheckIfTypeIsSupported(sourceType, svcName);

                switch (Type.GetTypeCode(sourceType))
                {
                    case TypeCode.UInt32: generator.Emit(OpCodes.Conv_U4); break;
                    case TypeCode.Int32:  generator.Emit(OpCodes.Conv_I4); break;
                    case TypeCode.UInt16: generator.Emit(OpCodes.Conv_U2); break;
                    case TypeCode.Int16:  generator.Emit(OpCodes.Conv_I2); break;
                    case TypeCode.Byte:   generator.Emit(OpCodes.Conv_U1); break;
                    case TypeCode.SByte:  generator.Emit(OpCodes.Conv_I1); break;

                    case TypeCode.Boolean:
                        generator.Emit(OpCodes.Conv_I4);
                        generator.Emit(OpCodes.Ldc_I4_1);
                        generator.Emit(OpCodes.And);
                        break;
                }
            }

            void ConvertToFieldType(Type sourceType)
            {
                CheckIfTypeIsSupported(sourceType, svcName);

                switch (Type.GetTypeCode(sourceType))
                {
                    case TypeCode.UInt32:
                    case TypeCode.Int32:
                    case TypeCode.UInt16:
                    case TypeCode.Int16:
                    case TypeCode.Byte:
                    case TypeCode.SByte:
                    case TypeCode.Boolean:
                        generator.Emit(OpCodes.Conv_U8);
                        break;
                }
            }

            RAttribute GetRegisterAttribute(ParameterInfo parameterInfo)
            {
                RAttribute argumentAttribute = (RAttribute)parameterInfo.GetCustomAttribute(typeof(RAttribute));

                if (argumentAttribute == null)
                {
                    throw new InvalidOperationException($"Method \"{svcName}\" is missing a {typeof(RAttribute).Name} attribute on parameter \"{parameterInfo.Name}\"");
                }

                return argumentAttribute;
            }

            // For functions returning output values, the first registers
            // are used to hold pointers where the value will be stored,
            // so they can't be used to pass argument and we must
            // skip them.
            int byRefArgsCount = 0;

            for (int index = 0; index < methodArgs.Length; index++)
            {
                if (methodArgs[index].ParameterType.IsByRef)
                {
                    byRefArgsCount++;
                }
            }

            BindingFlags staticNonPublic = BindingFlags.NonPublic | BindingFlags.Static;

            // Print all the arguments for debugging purposes.
            int inputArgsCount = methodArgs.Length - byRefArgsCount;

            if (inputArgsCount != 0)
            {
                generator.Emit(OpCodes.Ldc_I4, inputArgsCount);

                generator.Emit(OpCodes.Newarr, typeof(object));

                string argsFormat = svcName;

                for (int index = 0; index < methodArgs.Length; index++)
                {
                    Type argType = methodArgs[index].ParameterType;

                    // Ignore out argument for printing
                    if (argType.IsByRef)
                    {
                        continue;
                    }

                    RAttribute registerAttribute = GetRegisterAttribute(methodArgs[index]);

                    argsFormat += $" {methodArgs[index].Name}: 0x{{{index}:X8}},";

                    generator.Emit(OpCodes.Dup);
                    generator.Emit(OpCodes.Ldc_I4, index);

                    generator.Emit(OpCodes.Ldarg_1);
                    generator.Emit(OpCodes.Ldc_I4, registerAttribute.Index);

                    MethodInfo info = typeof(ExecutionContext).GetMethod(nameof(ExecutionContext.GetX));

                    generator.Emit(OpCodes.Call, info);

                    generator.Emit(OpCodes.Box, typeof(ulong));

                    generator.Emit(OpCodes.Stelem_Ref);
                }

                argsFormat = argsFormat.Substring(0, argsFormat.Length - 1);

               generator.Emit(OpCodes.Ldstr, argsFormat);
            }
            else
            {
                generator.Emit(OpCodes.Ldnull);

                generator.Emit(OpCodes.Ldstr, svcName);
            }

            MethodInfo printArgsMethod = typeof(SvcTable).GetMethod(nameof(PrintArguments), staticNonPublic);

            generator.Emit(OpCodes.Call, printArgsMethod);

            // Call the SVC function handler.
            generator.Emit(OpCodes.Ldarg_0);

            List<(LocalBuilder, RAttribute)> locals = new List<(LocalBuilder, RAttribute)>();

            for (int index = 0; index < methodArgs.Length; index++)
            {
                Type argType = methodArgs[index].ParameterType;
                RAttribute registerAttribute = GetRegisterAttribute(methodArgs[index]);

                if (argType.IsByRef)
                {
                    argType = argType.GetElementType();

                    LocalBuilder local = generator.DeclareLocal(argType);

                    locals.Add((local, registerAttribute));

                    if (!methodArgs[index].IsOut)
                    {
                        generator.Emit(OpCodes.Ldarg_1);
                        generator.Emit(OpCodes.Ldc_I4, registerAttribute.Index);

                        MethodInfo info = typeof(ExecutionContext).GetMethod(nameof(ExecutionContext.GetX));

                        generator.Emit(OpCodes.Call, info);

                        ConvertToArgType(argType);

                        generator.Emit(OpCodes.Stloc, local);
                    }

                    generator.Emit(OpCodes.Ldloca, local);
                }
                else
                {
                    generator.Emit(OpCodes.Ldarg_1);
                    generator.Emit(OpCodes.Ldc_I4, registerAttribute.Index);

                    MethodInfo info = typeof(ExecutionContext).GetMethod(nameof(ExecutionContext.GetX));

                    generator.Emit(OpCodes.Call, info);

                    ConvertToArgType(argType);
                }
            }

            generator.Emit(OpCodes.Call, methodInfo);

            int outRegIndex = 0;

            Type retType = methodInfo.ReturnType;

            // Print result code.
            if (retType == typeof(KernelResult))
            {
                MethodInfo printResultMethod = typeof(SvcTable).GetMethod(nameof(PrintResult), staticNonPublic);

                generator.Emit(OpCodes.Dup);
                generator.Emit(OpCodes.Ldstr, svcName);
                generator.Emit(OpCodes.Call, printResultMethod);
            }

            // Save return value into register X0 (when the method has a return value).
            if (retType != typeof(void))
            {
                CheckIfTypeIsSupported(retType, svcName);

                LocalBuilder tempLocal = generator.DeclareLocal(retType);

                generator.Emit(OpCodes.Stloc, tempLocal);
                generator.Emit(OpCodes.Ldarg_1);
                generator.Emit(OpCodes.Ldc_I4, outRegIndex++);
                generator.Emit(OpCodes.Ldloc, tempLocal);

                ConvertToFieldType(retType);

                MethodInfo info = typeof(ExecutionContext).GetMethod(nameof(ExecutionContext.SetX));

                generator.Emit(OpCodes.Call, info);
            }

            for (int index = 0; index < locals.Count; index++)
            {
                (LocalBuilder local, RAttribute attribute) = locals[index];
                generator.Emit(OpCodes.Ldarg_1);
                generator.Emit(OpCodes.Ldc_I4, attribute.Index);
                generator.Emit(OpCodes.Ldloc, local);

                ConvertToFieldType(local.LocalType);

                MethodInfo info = typeof(ExecutionContext).GetMethod(nameof(ExecutionContext.SetX));

                generator.Emit(OpCodes.Call, info);
            }

            bool IsRegisterInUse(int registerIndex)
            {
                for (int index = 0; index < locals.Count; index++)
                {
                    if (registerIndex == locals[index].Item2.Index)
                    {
                        return true;
                    }
                }

                return false;
            }

            // Zero out the remaining unused registers.
            /*
            for (int i = 0; i < SvcFuncMaxArguments32; i++)
            {
                if (IsRegisterInUse(i))
                {
                    continue;
                }

                generator.Emit(OpCodes.Ldarg_1);
=======
            for (int i = 0; i < registerCleanCount; i++)
            {
                if ((registerInUse & (1u << i)) != 0)
                {
                    continue;
                }

                generator.Emit(OpCodes.Ldarg_1);
>>>>>>> 892df335
                generator.Emit(OpCodes.Ldc_I4, i);
                generator.Emit(OpCodes.Ldc_I8, 0L);

                MethodInfo info = typeof(ExecutionContext).GetMethod(nameof(ExecutionContext.SetX));

                generator.Emit(OpCodes.Call, info);
            }
            */

            generator.Emit(OpCodes.Ret);

            return (Action<SvcHandler, ExecutionContext>)method.CreateDelegate(typeof(Action<SvcHandler, ExecutionContext>));
        }

        private static void CheckIfTypeIsSupported(Type type, string svcName)
        {
            switch (Type.GetTypeCode(type))
            {
                case TypeCode.UInt64:
                case TypeCode.Int64:
                case TypeCode.UInt32:
                case TypeCode.Int32:
                case TypeCode.UInt16:
                case TypeCode.Int16:
                case TypeCode.Byte:
                case TypeCode.SByte:
                case TypeCode.Boolean:
                    return;
            }

            throw new InvalidSvcException($"Method \"{svcName}\" has a invalid ref type \"{type.Name}\".");
        }

        private static void PrintArguments(object[] argValues, string formatOrSvcName)
        {
            if (argValues != null)
            {
                Logger.PrintDebug(LogClass.KernelSvc, string.Format(formatOrSvcName, argValues));
            }
            else
            {
                Logger.PrintDebug(LogClass.KernelSvc, formatOrSvcName);
            }
        }

        private static void PrintResult(KernelResult result, string svcName)
        {
            if (result != KernelResult.Success   &&
                result != KernelResult.TimedOut  &&
                result != KernelResult.Cancelled &&
                result != KernelResult.InvalidState)
            {
                Logger.PrintWarning(LogClass.KernelSvc, $"{svcName} returned error {result}.");
            }
            else
            {
                Logger.PrintDebug(LogClass.KernelSvc, $"{svcName} returned result {result}.");
            }
        }
    }
}<|MERGE_RESOLUTION|>--- conflicted
+++ resolved
@@ -3,10 +3,6 @@
 using Ryujinx.HLE.HOS.Kernel.Common;
 using System;
 using System.Collections.Generic;
-<<<<<<< HEAD
-using System.Diagnostics;
-=======
->>>>>>> 892df335
 using System.Linq;
 using System.Reflection;
 using System.Reflection.Emit;
@@ -17,19 +13,10 @@
     {
         private const int SvcFuncMaxArguments64 = 8;
         private const int SvcFuncMaxArguments32 = 4;
-<<<<<<< HEAD
-
-        private static Dictionary<int, string> _svcFuncs64;
-        private static Dictionary<int, string> _svcFuncs32;
-
-        private static Action<SvcHandler, ExecutionContext>[] _svcTable64;
-        private static Action<SvcHandler, ExecutionContext>[] _svcTable32;
-=======
-        private const int SvcMax                = 0x80;
+        private const int SvcMax = 0x80;
 
         public static Action<SvcHandler, ExecutionContext>[] SvcTable32 { get; }
         public static Action<SvcHandler, ExecutionContext>[] SvcTable64 { get; }
->>>>>>> 892df335
 
         static SvcTable()
         {
@@ -96,8 +83,12 @@
                 { 0x7B, nameof(SvcHandler.TerminateProcess64)              }
             };
 
-<<<<<<< HEAD
-            _svcFuncs32 = new Dictionary<int, string>
+            foreach (KeyValuePair<int, string> value in svcFuncs64)
+            {
+                SvcTable64[value.Key] = GenerateMethod(value.Value, SvcFuncMaxArguments64);
+            }
+
+            Dictionary<int, string> svcFuncs32 = new Dictionary<int, string>
             {
                 { 0x01, nameof(SvcHandler.SetHeapSize32)                   },
                 { 0x03, nameof(SvcHandler.SetMemoryAttribute32)            },
@@ -135,64 +126,13 @@
                 { 0x5F, nameof(SvcHandler.FlushProcessDataCache32)         }
             };
 
-            _svcTable64 = new Action<SvcHandler, ExecutionContext>[0x80];
-            _svcTable32 = new Action<SvcHandler, ExecutionContext>[0x80];
+            foreach (KeyValuePair<int, string> value in svcFuncs32)
+            {
+                SvcTable32[value.Key] = GenerateMethod(value.Value, SvcFuncMaxArguments32);
+            }
         }
 
-        public static Action<SvcHandler, ExecutionContext> GetSvcFunc(int svcId, bool aarch32)
-        {
-            Action<SvcHandler, ExecutionContext>[] table = aarch32 ? _svcTable32 : _svcTable64;
-            if (table[svcId] != null)
-            {
-                return table[svcId];
-            }
-
-            Dictionary<int, string> funcTable = aarch32 ? _svcFuncs32 : _svcFuncs64;
-            if (funcTable.TryGetValue(svcId, out string svcName))
-            {
-                Action<SvcHandler, ExecutionContext> svcFunc;
-
-                if (aarch32)
-                {
-                    svcFunc = GenerateMethod32(svcName);
-                }
-                else
-                {
-                    svcFunc = GenerateMethod64(svcName);
-                }
-                table[svcId] = svcFunc;
-
-                return table[svcId] = svcFunc;
-            }
-
-            if (aarch32 && _svcFuncs64.TryGetValue(svcId, out string svcName64))
-            {
-                Logger.PrintWarning(LogClass.KernelSvc, $"Svc \"{svcName64}\" ({svcId}) does not have a 32-bit call signature defined - fell back to 64-bit.");
-                throw new NotImplementedException($"Svc \"{svcName64}\" ({svcId}) does not have a 32-bit call signature defined.");
-            }
-=======
-            foreach (KeyValuePair<int, string> value in svcFuncs64)
-            {
-                SvcTable64[value.Key] = GenerateMethod(value.Value, SvcFuncMaxArguments64);
-            }
-
-            Dictionary<int, string> svcFuncs32 = new Dictionary<int, string>
-            {
-                // TODO
-            };
->>>>>>> 892df335
-
-            foreach (KeyValuePair<int, string> value in svcFuncs32)
-            {
-                SvcTable32[value.Key] = GenerateMethod(value.Value, SvcFuncMaxArguments32);
-            }
-        }
-
-<<<<<<< HEAD
-        private static Action<SvcHandler, ExecutionContext> GenerateMethod64(string svcName)
-=======
         private static Action<SvcHandler, ExecutionContext> GenerateMethod(string svcName, int registerCleanCount)
->>>>>>> 892df335
         {
             Type[] argTypes = new Type[] { typeof(SvcHandler), typeof(ExecutionContext) };
 
@@ -202,14 +142,6 @@
 
             ParameterInfo[] methodArgs = methodInfo.GetParameters();
 
-<<<<<<< HEAD
-            if (methodArgs.Length > SvcFuncMaxArguments64)
-            {
-                throw new InvalidOperationException($"Method \"{svcName}\" has too many arguments, max is {SvcFuncMaxArguments64}.");
-            }
-
-=======
->>>>>>> 892df335
             ILGenerator generator = method.GetILGenerator();
 
             void ConvertToArgType(Type sourceType)
@@ -219,11 +151,11 @@
                 switch (Type.GetTypeCode(sourceType))
                 {
                     case TypeCode.UInt32: generator.Emit(OpCodes.Conv_U4); break;
-                    case TypeCode.Int32:  generator.Emit(OpCodes.Conv_I4); break;
+                    case TypeCode.Int32: generator.Emit(OpCodes.Conv_I4); break;
                     case TypeCode.UInt16: generator.Emit(OpCodes.Conv_U2); break;
-                    case TypeCode.Int16:  generator.Emit(OpCodes.Conv_I2); break;
-                    case TypeCode.Byte:   generator.Emit(OpCodes.Conv_U1); break;
-                    case TypeCode.SByte:  generator.Emit(OpCodes.Conv_I1); break;
+                    case TypeCode.Int16: generator.Emit(OpCodes.Conv_I2); break;
+                    case TypeCode.Byte: generator.Emit(OpCodes.Conv_U1); break;
+                    case TypeCode.SByte: generator.Emit(OpCodes.Conv_I1); break;
 
                     case TypeCode.Boolean:
                         generator.Emit(OpCodes.Conv_I4);
@@ -321,7 +253,7 @@
 
                 argsFormat = argsFormat.Substring(0, argsFormat.Length - 1);
 
-               generator.Emit(OpCodes.Ldstr, argsFormat);
+                generator.Emit(OpCodes.Ldstr, argsFormat);
             }
             else
             {
@@ -435,288 +367,14 @@
             }
 
             // Zero out the remaining unused registers.
-<<<<<<< HEAD
-            while (outRegIndex < SvcFuncMaxArguments64)
-            {
+            for (int i = 0; i < registerCleanCount; i++)
+            {
+                if ((registerInUse & (1u << i)) != 0)
+                {
+                    continue;
+                }
+
                 generator.Emit(OpCodes.Ldarg_1);
-                generator.Emit(OpCodes.Ldc_I4, outRegIndex++);
-                generator.Emit(OpCodes.Ldc_I8, 0L);
-
-                MethodInfo info = typeof(ExecutionContext).GetMethod(nameof(ExecutionContext.SetX));
-
-                generator.Emit(OpCodes.Call, info);
-            }
-
-            generator.Emit(OpCodes.Ret);
-
-            return (Action<SvcHandler, ExecutionContext>)method.CreateDelegate(typeof(Action<SvcHandler, ExecutionContext>));
-        }
-
-        // TODO: merge 64 bits variant
-        private static Action<SvcHandler, ExecutionContext> GenerateMethod32(string svcName)
-        {
-            Type[] argTypes = new Type[] { typeof(SvcHandler), typeof(ExecutionContext) };
-
-            DynamicMethod method = new DynamicMethod(svcName, null, argTypes);
-
-            MethodInfo methodInfo = typeof(SvcHandler).GetMethod(svcName);
-
-            ParameterInfo[] methodArgs = methodInfo.GetParameters();
-            int numArgs = methodArgs.Count(x => !x.IsOut);
-
-            ILGenerator generator = method.GetILGenerator();
-
-            void ConvertToArgType(Type sourceType)
-            {
-                CheckIfTypeIsSupported(sourceType, svcName);
-
-                switch (Type.GetTypeCode(sourceType))
-                {
-                    case TypeCode.UInt32: generator.Emit(OpCodes.Conv_U4); break;
-                    case TypeCode.Int32:  generator.Emit(OpCodes.Conv_I4); break;
-                    case TypeCode.UInt16: generator.Emit(OpCodes.Conv_U2); break;
-                    case TypeCode.Int16:  generator.Emit(OpCodes.Conv_I2); break;
-                    case TypeCode.Byte:   generator.Emit(OpCodes.Conv_U1); break;
-                    case TypeCode.SByte:  generator.Emit(OpCodes.Conv_I1); break;
-
-                    case TypeCode.Boolean:
-                        generator.Emit(OpCodes.Conv_I4);
-                        generator.Emit(OpCodes.Ldc_I4_1);
-                        generator.Emit(OpCodes.And);
-                        break;
-                }
-            }
-
-            void ConvertToFieldType(Type sourceType)
-            {
-                CheckIfTypeIsSupported(sourceType, svcName);
-
-                switch (Type.GetTypeCode(sourceType))
-                {
-                    case TypeCode.UInt32:
-                    case TypeCode.Int32:
-                    case TypeCode.UInt16:
-                    case TypeCode.Int16:
-                    case TypeCode.Byte:
-                    case TypeCode.SByte:
-                    case TypeCode.Boolean:
-                        generator.Emit(OpCodes.Conv_U8);
-                        break;
-                }
-            }
-
-            RAttribute GetRegisterAttribute(ParameterInfo parameterInfo)
-            {
-                RAttribute argumentAttribute = (RAttribute)parameterInfo.GetCustomAttribute(typeof(RAttribute));
-
-                if (argumentAttribute == null)
-                {
-                    throw new InvalidOperationException($"Method \"{svcName}\" is missing a {typeof(RAttribute).Name} attribute on parameter \"{parameterInfo.Name}\"");
-                }
-
-                return argumentAttribute;
-            }
-
-            // For functions returning output values, the first registers
-            // are used to hold pointers where the value will be stored,
-            // so they can't be used to pass argument and we must
-            // skip them.
-            int byRefArgsCount = 0;
-
-            for (int index = 0; index < methodArgs.Length; index++)
-            {
-                if (methodArgs[index].ParameterType.IsByRef)
-                {
-                    byRefArgsCount++;
-                }
-            }
-
-            BindingFlags staticNonPublic = BindingFlags.NonPublic | BindingFlags.Static;
-
-            // Print all the arguments for debugging purposes.
-            int inputArgsCount = methodArgs.Length - byRefArgsCount;
-
-            if (inputArgsCount != 0)
-            {
-                generator.Emit(OpCodes.Ldc_I4, inputArgsCount);
-
-                generator.Emit(OpCodes.Newarr, typeof(object));
-
-                string argsFormat = svcName;
-
-                for (int index = 0; index < methodArgs.Length; index++)
-                {
-                    Type argType = methodArgs[index].ParameterType;
-
-                    // Ignore out argument for printing
-                    if (argType.IsByRef)
-                    {
-                        continue;
-                    }
-
-                    RAttribute registerAttribute = GetRegisterAttribute(methodArgs[index]);
-
-                    argsFormat += $" {methodArgs[index].Name}: 0x{{{index}:X8}},";
-
-                    generator.Emit(OpCodes.Dup);
-                    generator.Emit(OpCodes.Ldc_I4, index);
-
-                    generator.Emit(OpCodes.Ldarg_1);
-                    generator.Emit(OpCodes.Ldc_I4, registerAttribute.Index);
-
-                    MethodInfo info = typeof(ExecutionContext).GetMethod(nameof(ExecutionContext.GetX));
-
-                    generator.Emit(OpCodes.Call, info);
-
-                    generator.Emit(OpCodes.Box, typeof(ulong));
-
-                    generator.Emit(OpCodes.Stelem_Ref);
-                }
-
-                argsFormat = argsFormat.Substring(0, argsFormat.Length - 1);
-
-               generator.Emit(OpCodes.Ldstr, argsFormat);
-            }
-            else
-            {
-                generator.Emit(OpCodes.Ldnull);
-
-                generator.Emit(OpCodes.Ldstr, svcName);
-            }
-
-            MethodInfo printArgsMethod = typeof(SvcTable).GetMethod(nameof(PrintArguments), staticNonPublic);
-
-            generator.Emit(OpCodes.Call, printArgsMethod);
-
-            // Call the SVC function handler.
-            generator.Emit(OpCodes.Ldarg_0);
-
-            List<(LocalBuilder, RAttribute)> locals = new List<(LocalBuilder, RAttribute)>();
-
-            for (int index = 0; index < methodArgs.Length; index++)
-            {
-                Type argType = methodArgs[index].ParameterType;
-                RAttribute registerAttribute = GetRegisterAttribute(methodArgs[index]);
-
-                if (argType.IsByRef)
-                {
-                    argType = argType.GetElementType();
-
-                    LocalBuilder local = generator.DeclareLocal(argType);
-
-                    locals.Add((local, registerAttribute));
-
-                    if (!methodArgs[index].IsOut)
-                    {
-                        generator.Emit(OpCodes.Ldarg_1);
-                        generator.Emit(OpCodes.Ldc_I4, registerAttribute.Index);
-
-                        MethodInfo info = typeof(ExecutionContext).GetMethod(nameof(ExecutionContext.GetX));
-
-                        generator.Emit(OpCodes.Call, info);
-
-                        ConvertToArgType(argType);
-
-                        generator.Emit(OpCodes.Stloc, local);
-                    }
-
-                    generator.Emit(OpCodes.Ldloca, local);
-                }
-                else
-                {
-                    generator.Emit(OpCodes.Ldarg_1);
-                    generator.Emit(OpCodes.Ldc_I4, registerAttribute.Index);
-
-                    MethodInfo info = typeof(ExecutionContext).GetMethod(nameof(ExecutionContext.GetX));
-
-                    generator.Emit(OpCodes.Call, info);
-
-                    ConvertToArgType(argType);
-                }
-            }
-
-            generator.Emit(OpCodes.Call, methodInfo);
-
-            int outRegIndex = 0;
-
-            Type retType = methodInfo.ReturnType;
-
-            // Print result code.
-            if (retType == typeof(KernelResult))
-            {
-                MethodInfo printResultMethod = typeof(SvcTable).GetMethod(nameof(PrintResult), staticNonPublic);
-
-                generator.Emit(OpCodes.Dup);
-                generator.Emit(OpCodes.Ldstr, svcName);
-                generator.Emit(OpCodes.Call, printResultMethod);
-            }
-
-            // Save return value into register X0 (when the method has a return value).
-            if (retType != typeof(void))
-            {
-                CheckIfTypeIsSupported(retType, svcName);
-
-                LocalBuilder tempLocal = generator.DeclareLocal(retType);
-
-                generator.Emit(OpCodes.Stloc, tempLocal);
-                generator.Emit(OpCodes.Ldarg_1);
-                generator.Emit(OpCodes.Ldc_I4, outRegIndex++);
-                generator.Emit(OpCodes.Ldloc, tempLocal);
-
-                ConvertToFieldType(retType);
-
-                MethodInfo info = typeof(ExecutionContext).GetMethod(nameof(ExecutionContext.SetX));
-
-                generator.Emit(OpCodes.Call, info);
-            }
-
-            for (int index = 0; index < locals.Count; index++)
-            {
-                (LocalBuilder local, RAttribute attribute) = locals[index];
-                generator.Emit(OpCodes.Ldarg_1);
-                generator.Emit(OpCodes.Ldc_I4, attribute.Index);
-                generator.Emit(OpCodes.Ldloc, local);
-
-                ConvertToFieldType(local.LocalType);
-
-                MethodInfo info = typeof(ExecutionContext).GetMethod(nameof(ExecutionContext.SetX));
-
-                generator.Emit(OpCodes.Call, info);
-            }
-
-            bool IsRegisterInUse(int registerIndex)
-            {
-                for (int index = 0; index < locals.Count; index++)
-                {
-                    if (registerIndex == locals[index].Item2.Index)
-                    {
-                        return true;
-                    }
-                }
-
-                return false;
-            }
-
-            // Zero out the remaining unused registers.
-            /*
-            for (int i = 0; i < SvcFuncMaxArguments32; i++)
-            {
-                if (IsRegisterInUse(i))
-                {
-                    continue;
-                }
-
-                generator.Emit(OpCodes.Ldarg_1);
-=======
-            for (int i = 0; i < registerCleanCount; i++)
-            {
-                if ((registerInUse & (1u << i)) != 0)
-                {
-                    continue;
-                }
-
-                generator.Emit(OpCodes.Ldarg_1);
->>>>>>> 892df335
                 generator.Emit(OpCodes.Ldc_I4, i);
                 generator.Emit(OpCodes.Ldc_I8, 0L);
 
@@ -724,7 +382,6 @@
 
                 generator.Emit(OpCodes.Call, info);
             }
-            */
 
             generator.Emit(OpCodes.Ret);
 
@@ -764,8 +421,8 @@
 
         private static void PrintResult(KernelResult result, string svcName)
         {
-            if (result != KernelResult.Success   &&
-                result != KernelResult.TimedOut  &&
+            if (result != KernelResult.Success &&
+                result != KernelResult.TimedOut &&
                 result != KernelResult.Cancelled &&
                 result != KernelResult.InvalidState)
             {
