using ARMeilleure.Memory;
using ARMeilleure.State;
using Ryujinx.HLE.HOS.Kernel.Common;
using Ryujinx.HLE.HOS.Kernel.Process;
using Ryujinx.HLE.HOS.Kernel.Threading;

namespace Ryujinx.HLE.HOS.Kernel.SupervisorCall
{
    partial class SvcHandler
    {
        public KernelResult CreateThread64(
            [R(1)] ulong   entrypoint,
            [R(2)] ulong   argsPtr,
            [R(3)] ulong   stackTop,
            [R(4)] int     priority,
            [R(5)] int     cpuCore,
            [R(1)] out int handle)
        {
            return CreateThread(entrypoint, argsPtr, stackTop, priority, cpuCore, out handle);
        }

        public KernelResult CreateThread32(
            [R(1)] uint    entrypoint,
            [R(2)] uint    argsPtr,
            [R(3)] uint    stackTop,
            [R(0)] int     priority,
            [R(4)] int     cpuCore,

            [R(1)] out int handle)
        {
            return CreateThread(entrypoint, argsPtr, stackTop, priority, cpuCore, out handle);
        }

        private KernelResult CreateThread(
            ulong   entrypoint,
            ulong   argsPtr,
            ulong   stackTop,
            int     priority,
            int     cpuCore,
            out int handle)
        {
            handle = 0;

            KProcess currentProcess = _system.Scheduler.GetCurrentProcess();

            if (cpuCore == -2)
            {
                cpuCore = currentProcess.DefaultCpuCore;
            }

            if ((uint)cpuCore >= KScheduler.CpuCoresCount || !currentProcess.IsCpuCoreAllowed(cpuCore))
            {
                return KernelResult.InvalidCpuCore;
            }

            if ((uint)priority >= KScheduler.PrioritiesCount || !currentProcess.IsPriorityAllowed(priority))
            {
                return KernelResult.InvalidPriority;
            }

            long timeout = KTimeManager.ConvertMillisecondsToNanoseconds(100);

            if (currentProcess.ResourceLimit != null &&
               !currentProcess.ResourceLimit.Reserve(LimitableResource.Thread, 1, timeout))
            {
                return KernelResult.ResLimitExceeded;
            }

            KThread thread = new KThread(_system);

            KernelResult result = currentProcess.InitializeThread(
                thread,
                entrypoint,
                argsPtr,
                stackTop,
                priority,
                cpuCore);

            if (result == KernelResult.Success)
            {
                result = _process.HandleTable.GenerateHandle(thread, out handle);
            }
            else
            {
                currentProcess.ResourceLimit?.Release(LimitableResource.Thread, 1);
            }

            thread.DecrementReferenceCount();

            return result;
        }

        public KernelResult StartThread64([R(0)] int handle)
        {
            return StartThread(handle);
        }

        public KernelResult StartThread32([R(0)] int handle)
        {
            return StartThread(handle);
        }

        private KernelResult StartThread(int handle)
        {
            KThread thread = _process.HandleTable.GetKThread(handle);

            if (thread != null)
            {
                thread.IncrementReferenceCount();

                KernelResult result = thread.Start();

                if (result == KernelResult.Success)
                {
                    thread.IncrementReferenceCount();
                }

                thread.DecrementReferenceCount();

                return result;
            }
            else
            {
                return KernelResult.InvalidHandle;
            }
        }

        public void ExitThread64()
        {
            ExitThread();
        }

        public void ExitThread32()
        {
            ExitThread();
        }

        private void ExitThread()
        {
            KThread currentThread = _system.Scheduler.GetCurrentThread();

            _system.Scheduler.ExitThread(currentThread);

            currentThread.Exit();
        }

        public void SleepThread64([R(0)] long timeout)
        {
            SleepThread(timeout);
        }

        public void SleepThread32([R(0)] uint timeoutLow, [R(1)] uint timeoutHigh)
        {
            long timeout = (long)(timeoutLow | ((ulong)timeoutHigh << 32));

            SleepThread(timeout);
        }

        private void SleepThread(long timeout)
        {
            KThread currentThread = _system.Scheduler.GetCurrentThread();

            if (timeout < 1)
            {
                switch (timeout)
                {
                    case  0: currentThread.Yield();                        break;
                    case -1: currentThread.YieldWithLoadBalancing();       break;
                    case -2: currentThread.YieldAndWaitForLoadBalancing(); break;
                }
            }
            else
            {
                currentThread.Sleep(timeout);
            }
        }

        public KernelResult GetThreadPriority64([R(1)] int handle, [R(1)] out int priority)
        {
            return GetThreadPriority(handle, out priority);
        }

        public KernelResult GetThreadPriority32([R(1)] int handle, [R(1)] out int priority)
        {
            return GetThreadPriority(handle, out priority);
        }

        private KernelResult GetThreadPriority(int handle, out int priority)
        {
            KThread thread = _process.HandleTable.GetKThread(handle);

            if (thread != null)
            {
                priority = thread.DynamicPriority;

                return KernelResult.Success;
            }
            else
            {
                priority = 0;

                return KernelResult.InvalidHandle;
            }
        }

        public KernelResult SetThreadPriority64([R(0)] int handle, [R(1)] int priority)
        {
            return SetThreadPriority(handle, priority);
        }

        public KernelResult SetThreadPriority32([R(0)] int handle, [R(1)] int priority)
        {
            return SetThreadPriority(handle, priority);
        }

        public KernelResult SetThreadPriority(int handle, int priority)
        {
            // TODO: NPDM check.

            KThread thread = _process.HandleTable.GetKThread(handle);

            if (thread == null)
            {
                return KernelResult.InvalidHandle;
            }

            thread.SetPriority(priority);

            return KernelResult.Success;
        }

        public KernelResult GetThreadCoreMask64([R(2)] int handle, [R(1)] out int preferredCore, [R(2)] out long affinityMask)
        {
            return GetThreadCoreMask(handle, out preferredCore, out affinityMask);
        }

        private KernelResult GetThreadCoreMask(int handle, out int preferredCore, out long affinityMask)
        {
            KThread thread = _process.HandleTable.GetKThread(handle);

            if (thread != null)
            {
                preferredCore = thread.PreferredCore;
                affinityMask  = thread.AffinityMask;

                return KernelResult.Success;
            }
            else
            {
                preferredCore = 0;
                affinityMask  = 0;

                return KernelResult.InvalidHandle;
            }
        }

        public KernelResult SetThreadCoreMask64([R(0)] int handle, [R(1)] int preferredCore, [R(2)] long affinityMask)
        {
            return SetThreadCoreMask(handle, preferredCore, affinityMask);
        }

        public KernelResult SetThreadCoreMask32([R(0)] int handle, [R(1)] int preferredCore, [R(2)] uint affinityMaskLow, [R(3)] uint affinityMaskHigh)
        {
            long affinityMask = (long)(affinityMaskLow | ((ulong)affinityMaskHigh << 32));

            return SetThreadCoreMask(handle, preferredCore, affinityMask);
        }

        private KernelResult SetThreadCoreMask(int handle, int preferredCore, long affinityMask)
        {
            KProcess currentProcess = _system.Scheduler.GetCurrentProcess();

            if (preferredCore == -2)
            {
                preferredCore = currentProcess.DefaultCpuCore;

                affinityMask = 1 << preferredCore;
            }
            else
            {
                if ((currentProcess.Capabilities.AllowedCpuCoresMask | affinityMask) !=
                     currentProcess.Capabilities.AllowedCpuCoresMask)
                {
                    return KernelResult.InvalidCpuCore;
                }

                if (affinityMask == 0)
                {
                    return KernelResult.InvalidCombination;
                }

                if ((uint)preferredCore > 3)
                {
                    if ((preferredCore | 2) != -1)
                    {
                        return KernelResult.InvalidCpuCore;
                    }
                }
                else if ((affinityMask & (1 << preferredCore)) == 0)
                {
                    return KernelResult.InvalidCombination;
                }
            }

            KThread thread = _process.HandleTable.GetKThread(handle);

            if (thread == null)
            {
                return KernelResult.InvalidHandle;
            }

            return thread.SetCoreAndAffinityMask(preferredCore, affinityMask);
        }

        public int GetCurrentProcessorNumber64()
        {
            return _system.Scheduler.GetCurrentThread().CurrentCore;
        }

<<<<<<< HEAD
        public int GetCurrentProcessorNumber32()
        {
            return _system.Scheduler.GetCurrentThread().CurrentCore;
        }

        public KernelResult GetThreadId64(int handle, out long threadUid)
=======
        public KernelResult GetThreadId64([R(1)] int handle, [R(1)] out long threadUid)
>>>>>>> 892df335
        {
            return GetThreadId(handle, out threadUid);
        }

        public KernelResult GetThreadId32([R(1)] int handle, [R(1)] out uint threadUidLow, [R(2)] out uint threadUidHigh)
        {
            long threadUid;

            KernelResult result = GetThreadId(handle, out threadUid);

            threadUidLow  = (uint)(threadUid >> 32);
            threadUidHigh = (uint)(threadUid & 0xFFFFFFFF);

            return result;
        }

        private KernelResult GetThreadId(int handle, out long threadUid)
        {
            KThread thread = _process.HandleTable.GetKThread(handle);

            if (thread != null)
            {
                threadUid = thread.ThreadUid;

                return KernelResult.Success;
            }
            else
            {
                threadUid = 0;

                return KernelResult.InvalidHandle;
            }
        }

        public KernelResult SetThreadActivity64([R(0)] int handle, [R(1)] bool pause)
        {
            return SetThreadActivity(handle, pause);
        }

        private KernelResult SetThreadActivity(int handle, bool pause)
        {
            KThread thread = _process.HandleTable.GetObject<KThread>(handle);

            if (thread == null)
            {
                return KernelResult.InvalidHandle;
            }

            if (thread.Owner != _system.Scheduler.GetCurrentProcess())
            {
                return KernelResult.InvalidHandle;
            }

            if (thread == _system.Scheduler.GetCurrentThread())
            {
                return KernelResult.InvalidThread;
            }

            return thread.SetActivity(pause);
        }

        public KernelResult GetThreadContext364([R(0)] ulong address, [R(1)] int handle)
        {
            return GetThreadContext3(address, handle);
        }

        private KernelResult GetThreadContext3(ulong address, int handle)
        {
            KProcess currentProcess = _system.Scheduler.GetCurrentProcess();
            KThread  currentThread  = _system.Scheduler.GetCurrentThread();

            KThread thread = _process.HandleTable.GetObject<KThread>(handle);

            if (thread == null)
            {
                return KernelResult.InvalidHandle;
            }

            if (thread.Owner != currentProcess)
            {
                return KernelResult.InvalidHandle;
            }

            if (currentThread == thread)
            {
                return KernelResult.InvalidThread;
            }

            MemoryManager memory = currentProcess.CpuMemory;

            memory.WriteUInt64((long)address + 0x0,  thread.Context.GetX(0));
            memory.WriteUInt64((long)address + 0x8,  thread.Context.GetX(1));
            memory.WriteUInt64((long)address + 0x10, thread.Context.GetX(2));
            memory.WriteUInt64((long)address + 0x18, thread.Context.GetX(3));
            memory.WriteUInt64((long)address + 0x20, thread.Context.GetX(4));
            memory.WriteUInt64((long)address + 0x28, thread.Context.GetX(5));
            memory.WriteUInt64((long)address + 0x30, thread.Context.GetX(6));
            memory.WriteUInt64((long)address + 0x38, thread.Context.GetX(7));
            memory.WriteUInt64((long)address + 0x40, thread.Context.GetX(8));
            memory.WriteUInt64((long)address + 0x48, thread.Context.GetX(9));
            memory.WriteUInt64((long)address + 0x50, thread.Context.GetX(10));
            memory.WriteUInt64((long)address + 0x58, thread.Context.GetX(11));
            memory.WriteUInt64((long)address + 0x60, thread.Context.GetX(12));
            memory.WriteUInt64((long)address + 0x68, thread.Context.GetX(13));
            memory.WriteUInt64((long)address + 0x70, thread.Context.GetX(14));
            memory.WriteUInt64((long)address + 0x78, thread.Context.GetX(15));
            memory.WriteUInt64((long)address + 0x80, thread.Context.GetX(16));
            memory.WriteUInt64((long)address + 0x88, thread.Context.GetX(17));
            memory.WriteUInt64((long)address + 0x90, thread.Context.GetX(18));
            memory.WriteUInt64((long)address + 0x98, thread.Context.GetX(19));
            memory.WriteUInt64((long)address + 0xa0, thread.Context.GetX(20));
            memory.WriteUInt64((long)address + 0xa8, thread.Context.GetX(21));
            memory.WriteUInt64((long)address + 0xb0, thread.Context.GetX(22));
            memory.WriteUInt64((long)address + 0xb8, thread.Context.GetX(23));
            memory.WriteUInt64((long)address + 0xc0, thread.Context.GetX(24));
            memory.WriteUInt64((long)address + 0xc8, thread.Context.GetX(25));
            memory.WriteUInt64((long)address + 0xd0, thread.Context.GetX(26));
            memory.WriteUInt64((long)address + 0xd8, thread.Context.GetX(27));
            memory.WriteUInt64((long)address + 0xe0, thread.Context.GetX(28));
            memory.WriteUInt64((long)address + 0xe8, thread.Context.GetX(29));
            memory.WriteUInt64((long)address + 0xf0, thread.Context.GetX(30));
            memory.WriteUInt64((long)address + 0xf8, thread.Context.GetX(31));

            memory.WriteInt64((long)address + 0x100, thread.LastPc);

            memory.WriteUInt64((long)address + 0x108, (ulong)GetPsr(thread.Context));

            memory.WriteVector128((long)address + 0x110, thread.Context.GetV(0));
            memory.WriteVector128((long)address + 0x120, thread.Context.GetV(1));
            memory.WriteVector128((long)address + 0x130, thread.Context.GetV(2));
            memory.WriteVector128((long)address + 0x140, thread.Context.GetV(3));
            memory.WriteVector128((long)address + 0x150, thread.Context.GetV(4));
            memory.WriteVector128((long)address + 0x160, thread.Context.GetV(5));
            memory.WriteVector128((long)address + 0x170, thread.Context.GetV(6));
            memory.WriteVector128((long)address + 0x180, thread.Context.GetV(7));
            memory.WriteVector128((long)address + 0x190, thread.Context.GetV(8));
            memory.WriteVector128((long)address + 0x1a0, thread.Context.GetV(9));
            memory.WriteVector128((long)address + 0x1b0, thread.Context.GetV(10));
            memory.WriteVector128((long)address + 0x1c0, thread.Context.GetV(11));
            memory.WriteVector128((long)address + 0x1d0, thread.Context.GetV(12));
            memory.WriteVector128((long)address + 0x1e0, thread.Context.GetV(13));
            memory.WriteVector128((long)address + 0x1f0, thread.Context.GetV(14));
            memory.WriteVector128((long)address + 0x200, thread.Context.GetV(15));
            memory.WriteVector128((long)address + 0x210, thread.Context.GetV(16));
            memory.WriteVector128((long)address + 0x220, thread.Context.GetV(17));
            memory.WriteVector128((long)address + 0x230, thread.Context.GetV(18));
            memory.WriteVector128((long)address + 0x240, thread.Context.GetV(19));
            memory.WriteVector128((long)address + 0x250, thread.Context.GetV(20));
            memory.WriteVector128((long)address + 0x260, thread.Context.GetV(21));
            memory.WriteVector128((long)address + 0x270, thread.Context.GetV(22));
            memory.WriteVector128((long)address + 0x280, thread.Context.GetV(23));
            memory.WriteVector128((long)address + 0x290, thread.Context.GetV(24));
            memory.WriteVector128((long)address + 0x2a0, thread.Context.GetV(25));
            memory.WriteVector128((long)address + 0x2b0, thread.Context.GetV(26));
            memory.WriteVector128((long)address + 0x2c0, thread.Context.GetV(27));
            memory.WriteVector128((long)address + 0x2d0, thread.Context.GetV(28));
            memory.WriteVector128((long)address + 0x2e0, thread.Context.GetV(29));
            memory.WriteVector128((long)address + 0x2f0, thread.Context.GetV(30));
            memory.WriteVector128((long)address + 0x300, thread.Context.GetV(31));

            memory.WriteInt32((long)address + 0x310, (int)thread.Context.Fpcr);
            memory.WriteInt32((long)address + 0x314, (int)thread.Context.Fpsr);
            memory.WriteInt64((long)address + 0x318, thread.Context.Tpidr);

            return KernelResult.Success;
        }

        private static int GetPsr(ExecutionContext context)
        {
            return (context.GetPstateFlag(PState.NFlag) ? (1 << 31) : 0) |
                   (context.GetPstateFlag(PState.ZFlag) ? (1 << 30) : 0) |
                   (context.GetPstateFlag(PState.CFlag) ? (1 << 29) : 0) |
                   (context.GetPstateFlag(PState.VFlag) ? (1 << 28) : 0);
        }
    }
}<|MERGE_RESOLUTION|>--- conflicted
+++ resolved
@@ -317,16 +317,12 @@
             return _system.Scheduler.GetCurrentThread().CurrentCore;
         }
 
-<<<<<<< HEAD
         public int GetCurrentProcessorNumber32()
         {
             return _system.Scheduler.GetCurrentThread().CurrentCore;
         }
 
-        public KernelResult GetThreadId64(int handle, out long threadUid)
-=======
         public KernelResult GetThreadId64([R(1)] int handle, [R(1)] out long threadUid)
->>>>>>> 892df335
         {
             return GetThreadId(handle, out threadUid);
         }
