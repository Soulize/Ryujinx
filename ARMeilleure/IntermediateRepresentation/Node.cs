--- conflicted
+++ resolved
@@ -1,4 +1,5 @@
 using System;
+using System.Collections.Generic;
 
 namespace ARMeilleure.IntermediateRepresentation
 {
@@ -30,7 +31,6 @@
         private List<Operand> _sources;
         private bool _clearedDest;
 
-<<<<<<< HEAD
         public int DestinationsCount => _destinations.Count;
         public int SourcesCount => _sources.Count;
 
@@ -45,10 +45,6 @@
                 list.Add(null);
             }
         }
-=======
-        public int DestinationsCount => _destinations.Length;
-        public int SourcesCount      => _sources.Length;
->>>>>>> d736352d
 
         public Node()
         {
@@ -60,7 +56,6 @@
         {
             Destination = destination;
 
-<<<<<<< HEAD
             Resize(_sources, sourcesCount);
         }
 
@@ -68,27 +63,24 @@
         {
             _clearedDest = true;
             _sources.Clear();
+            ListPrevious = null;
+            ListNext = null;
             Destination = destination;
 
             Resize(_sources, sourcesCount);
             return this;
-=======
-            _sources = new Operand[sourcesCount];
->>>>>>> d736352d
         }
 
         public Node With(Operand[] destinations, int sourcesCount)
         {
             _clearedDest = true;
             _sources.Clear();
+            ListPrevious = null;
+            ListNext = null;
             SetDestinations(destinations ?? throw new ArgumentNullException(nameof(destinations)));
 
-<<<<<<< HEAD
             Resize(_sources, sourcesCount);
             return this;
-=======
-            _sources = new Operand[sourcesCount];
->>>>>>> d736352d
         }
 
         public Operand GetDestination(int index)
@@ -168,15 +160,12 @@
             }
         }
 
-<<<<<<< HEAD
         public void SetDestinations(Operand[] destinations)
         {
             RemoveOldDestinations();
 
             Resize(_destinations, destinations.Length);
 
-=======
->>>>>>> d736352d
             for (int index = 0; index < destinations.Length; index++)
             {
                 Operand newOp = destinations[index];
@@ -221,11 +210,8 @@
         {
             RemoveOldSources();
 
-<<<<<<< HEAD
             Resize(_sources, sources.Length);
 
-=======
->>>>>>> d736352d
             for (int index = 0; index < sources.Length; index++)
             {
                 Operand newOp = sources[index];
