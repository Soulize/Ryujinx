--- conflicted
+++ resolved
@@ -76,13 +76,9 @@
 
         public event EventHandler<ScreenCaptureImageInfo> ScreenCaptured;
 
-<<<<<<< HEAD
+        public bool PreferThreading => true;
+
         public VulkanGraphicsDevice(Func<Instance, Vk, SurfaceKHR> surfaceFunc, string[] requiredExtensions)
-=======
-        public bool PreferThreading => true;
-
-        public VulkanGraphicsDevice(GraphicsDebugLevel logLevel, Func<Instance, Vk, SurfaceKHR> surfaceFunc, string[] requiredExtensions)
->>>>>>> d0a67163
         {
             GetSurface = surfaceFunc;
             Shaders = new HashSet<ShaderCollection>();
