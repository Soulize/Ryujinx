using Ryujinx.Common;
using Ryujinx.Common.Logging;
using Ryujinx.Graphics.GAL;
using Ryujinx.Graphics.Gpu.Memory;
using Ryujinx.Graphics.Texture;
using Ryujinx.Graphics.Texture.Astc;
using System;
using System.Collections.Generic;
using System.Diagnostics;

namespace Ryujinx.Graphics.Gpu.Image
{
    /// <summary>
    /// Represents a cached GPU texture.
    /// </summary>
    class Texture : IRange, IDisposable
    {
        private GpuContext _context;

        private SizeInfo _sizeInfo;

        /// <summary>
        /// Texture format.
        /// </summary>
        public Format Format => Info.FormatInfo.Format;

        /// <summary>
        /// Texture information.
        /// </summary>
        public TextureInfo Info { get; private set; }

        private int _depth;
        private int _layers;
        private readonly int _firstLayer;
        private readonly int _firstLevel;

        private bool _hasData;

        private ITexture _arrayViewTexture;
        private Target   _arrayViewTarget;

        private Texture _viewStorage;

        private List<Texture> _views;

        /// <summary>
        /// Host texture.
        /// </summary>
        public ITexture HostTexture { get; private set; }

        /// <summary>
        /// Intrusive linked list node used on the auto deletion texture cache.
        /// </summary>
        public LinkedListNode<Texture> CacheNode { get; set; }

        /// <summary>
<<<<<<< HEAD
        /// Event to fire when texture data modified by the GPU.
        /// </summary>
        public event Action<Texture> Modified;
=======
        /// Event to fire when texture data is modified by the GPU.
        /// </summary>
        public event Action<Texture> Modified;

        /// <summary>
        /// Event to fire when texture data is disposed.
        /// </summary>
        public event Action<Texture> Disposed;
>>>>>>> c464e1ec

        /// <summary>
        /// Start address of the texture in guest memory.
        /// </summary>
        public ulong Address => Info.Address;

        /// <summary>
        /// End address of the texture in guest memory.
        /// </summary>
        public ulong EndAddress => Info.Address + Size;

        /// <summary>
        /// Texture size in bytes.
        /// </summary>
        public ulong Size => (ulong)_sizeInfo.TotalSize;

        private int _referenceCount;

        private int _sequenceNumber;

        /// <summary>
        /// Constructs a new instance of the cached GPU texture.
        /// </summary>
        /// <param name="context">GPU context that the texture belongs to</param>
        /// <param name="info">Texture information</param>
        /// <param name="sizeInfo">Size information of the texture</param>
        /// <param name="firstLayer">The first layer of the texture, or 0 if the texture has no parent</param>
        /// <param name="firstLevel">The first mipmap level of the texture, or 0 if the texture has no parent</param>
        private Texture(
            GpuContext  context,
            TextureInfo info,
            SizeInfo    sizeInfo,
            int         firstLayer,
            int         firstLevel)
        {
            InitializeTexture(context, info, sizeInfo);

            _firstLayer = firstLayer;
            _firstLevel = firstLevel;

            _hasData = true;
        }

        /// <summary>
        /// Constructs a new instance of the cached GPU texture.
        /// </summary>
        /// <param name="context">GPU context that the texture belongs to</param>
        /// <param name="info">Texture information</param>
        /// <param name="sizeInfo">Size information of the texture</param>
        public Texture(GpuContext context, TextureInfo info, SizeInfo sizeInfo)
        {
            InitializeTexture(context, info, sizeInfo);

            TextureCreateInfo createInfo = TextureManager.GetCreateInfo(info, context.Capabilities);

            HostTexture = _context.Renderer.CreateTexture(createInfo);
        }

        /// <summary>
        /// Common texture initialization method.
        /// This sets the context, info and sizeInfo fields.
        /// Other fields are initialized with their default values.
        /// </summary>
        /// <param name="context">GPU context that the texture belongs to</param>
        /// <param name="info">Texture information</param>
        /// <param name="sizeInfo">Size information of the texture</param>
        private void InitializeTexture(GpuContext context, TextureInfo info, SizeInfo sizeInfo)
        {
            _context  = context;
            _sizeInfo = sizeInfo;

            SetInfo(info);

            _viewStorage = this;

            _views = new List<Texture>();
        }

        /// <summary>
        /// Create a texture view from this texture.
        /// A texture view is defined as a child texture, from a sub-range of their parent texture.
        /// For example, the initial layer and mipmap level of the view can be defined, so the texture
        /// will start at the given layer/level of the parent texture.
        /// </summary>
        /// <param name="info">Child texture information</param>
        /// <param name="sizeInfo">Child texture size information</param>
        /// <param name="firstLayer">Start layer of the child texture on the parent texture</param>
        /// <param name="firstLevel">Start mipmap level of the child texture on the parent texture</param>
        /// <returns>The child texture</returns>
        public Texture CreateView(TextureInfo info, SizeInfo sizeInfo, int firstLayer, int firstLevel)
        {
            Texture texture = new Texture(
                _context,
                info,
                sizeInfo,
                _firstLayer + firstLayer,
                _firstLevel + firstLevel);

            TextureCreateInfo createInfo = TextureManager.GetCreateInfo(info, _context.Capabilities);

            texture.HostTexture = HostTexture.CreateView(createInfo, firstLayer, firstLevel);

            _viewStorage.AddView(texture);

            return texture;
        }

        /// <summary>
        /// Adds a child texture to this texture.
        /// </summary>
        /// <param name="texture">The child texture</param>
        private void AddView(Texture texture)
        {
            _views.Add(texture);

            texture._viewStorage = this;
        }

        /// <summary>
        /// Removes a child texture from this texture.
        /// </summary>
        /// <param name="texture">The child texture</param>
        private void RemoveView(Texture texture)
        {
            _views.Remove(texture);

            texture._viewStorage = null;

            DeleteIfNotUsed();
        }

        /// <summary>
        /// Changes the texture size.
        /// </summary>
        /// <remarks>
        /// This operation may also change the size of all mipmap levels, including from the parent
        /// and other possible child textures, to ensure that all sizes are consistent.
        /// </remarks>
        /// <param name="width">The new texture width</param>
        /// <param name="height">The new texture height</param>
        /// <param name="depthOrLayers">The new texture depth (for 3D textures) or layers (for layered textures)</param>
        public void ChangeSize(int width, int height, int depthOrLayers)
        {
            width  <<= _firstLevel;
            height <<= _firstLevel;

            if (Info.Target == Target.Texture3D)
            {
                depthOrLayers <<= _firstLevel;
            }
            else
            {
                depthOrLayers = _viewStorage.Info.DepthOrLayers;
            }

            _viewStorage.RecreateStorageOrView(width, height, depthOrLayers);

            foreach (Texture view in _viewStorage._views)
            {
                int viewWidth  = Math.Max(1, width  >> view._firstLevel);
                int viewHeight = Math.Max(1, height >> view._firstLevel);

                int viewDepthOrLayers;

                if (view.Info.Target == Target.Texture3D)
                {
                    viewDepthOrLayers = Math.Max(1, depthOrLayers >> view._firstLevel);
                }
                else
                {
                    viewDepthOrLayers = view.Info.DepthOrLayers;
                }

                view.RecreateStorageOrView(viewWidth, viewHeight, viewDepthOrLayers);
            }
        }

        /// <summary>
        /// Recreates the texture storage (or view, in the case of child textures) of this texture.
        /// This allows recreating the texture with a new size.
        /// A copy is automatically performed from the old to the new texture.
        /// </summary>
        /// <param name="width">The new texture width</param>
        /// <param name="height">The new texture height</param>
        /// <param name="depthOrLayers">The new texture depth (for 3D textures) or layers (for layered textures)</param>
        private void RecreateStorageOrView(int width, int height, int depthOrLayers)
        {
            SetInfo(new TextureInfo(
                Info.Address,
                width,
                height,
                depthOrLayers,
                Info.Levels,
                Info.SamplesInX,
                Info.SamplesInY,
                Info.Stride,
                Info.IsLinear,
                Info.GobBlocksInY,
                Info.GobBlocksInZ,
                Info.GobBlocksInTileX,
                Info.Target,
                Info.FormatInfo,
                Info.DepthStencilMode,
                Info.SwizzleR,
                Info.SwizzleG,
                Info.SwizzleB,
                Info.SwizzleA));

            TextureCreateInfo createInfo = TextureManager.GetCreateInfo(Info, _context.Capabilities);

            if (_viewStorage != this)
            {
                ReplaceStorage(_viewStorage.HostTexture.CreateView(createInfo, _firstLayer, _firstLevel));
            }
            else
            {
                ITexture newStorage = _context.Renderer.CreateTexture(createInfo);

                HostTexture.CopyTo(newStorage, 0, 0);

                ReplaceStorage(newStorage);
            }
        }

        /// <summary>
        /// Synchronizes guest and host memory.
        /// This will overwrite the texture data with the texture data on the guest memory, if a CPU
        /// modification is detected.
        /// Be aware that this can cause texture data written by the GPU to be lost, this is just a
        /// one way copy (from CPU owned to GPU owned memory).
        /// </summary>
        public void SynchronizeMemory()
        {
            if (_sequenceNumber == _context.SequenceNumber && _hasData)
            {
                return;
            }

            _sequenceNumber = _context.SequenceNumber;

            bool modified = _context.PhysicalMemory.GetModifiedRanges(Address, Size, ResourceName.Texture).Length != 0;

            if (!modified && _hasData)
            {
                return;
            }

            ReadOnlySpan<byte> data = _context.PhysicalMemory.GetSpan(Address, Size);

            if (Info.IsLinear)
            {
                data = LayoutConverter.ConvertLinearStridedToLinear(
                    Info.Width,
                    Info.Height,
                    Info.FormatInfo.BlockWidth,
                    Info.FormatInfo.BlockHeight,
                    Info.Stride,
                    Info.FormatInfo.BytesPerPixel,
                    data);
            }
            else
            {
                data = LayoutConverter.ConvertBlockLinearToLinear(
                    Info.Width,
                    Info.Height,
                    _depth,
                    Info.Levels,
                    _layers,
                    Info.FormatInfo.BlockWidth,
                    Info.FormatInfo.BlockHeight,
                    Info.FormatInfo.BytesPerPixel,
                    Info.GobBlocksInY,
                    Info.GobBlocksInZ,
                    Info.GobBlocksInTileX,
                    _sizeInfo,
                    data);
            }

            if (!_context.Capabilities.SupportsAstcCompression && Info.FormatInfo.Format.IsAstc())
            {
                if (!AstcDecoder.TryDecodeToRgba8(
                    data.ToArray(),
                    Info.FormatInfo.BlockWidth,
                    Info.FormatInfo.BlockHeight,
                    Info.Width,
                    Info.Height,
                    _depth,
                    Info.Levels,
                    out Span<byte> decoded))
                {
                    string texInfo = $"{Info.Target} {Info.FormatInfo.Format} {Info.Width}x{Info.Height}x{Info.DepthOrLayers} levels {Info.Levels}";

                    Logger.PrintDebug(LogClass.Gpu, $"Invalid ASTC texture at 0x{Info.Address:X} ({texInfo}).");
                }

                data = decoded;
            }

            HostTexture.SetData(data);

            _hasData = true;
        }

        /// <summary>
        /// Flushes the texture data.
        /// This causes the texture data to be written back to guest memory.
        /// If the texture was written by the GPU, this includes all modification made by the GPU
        /// up to this point.
        /// Be aware that this is an expensive operation, avoid calling it unless strictly needed.
        /// This may cause data corruption if the memory is already being used for something else on the CPU side.
        /// </summary>
        public void Flush()
        {
            Span<byte> data = HostTexture.GetData();

            if (Info.IsLinear)
            {
                data = LayoutConverter.ConvertLinearToLinearStrided(
                    Info.Width,
                    Info.Height,
                    Info.FormatInfo.BlockWidth,
                    Info.FormatInfo.BlockHeight,
                    Info.Stride,
                    Info.FormatInfo.BytesPerPixel,
                    data);
            }
            else
            {
                data = LayoutConverter.ConvertLinearToBlockLinear(
                    Info.Width,
                    Info.Height,
                    _depth,
                    Info.Levels,
                    _layers,
                    Info.FormatInfo.BlockWidth,
                    Info.FormatInfo.BlockHeight,
                    Info.FormatInfo.BytesPerPixel,
                    Info.GobBlocksInY,
                    Info.GobBlocksInZ,
                    Info.GobBlocksInTileX,
                    _sizeInfo,
                    data);
            }

            _context.PhysicalMemory.Write(Address, data);
        }

        /// <summary>
        /// Performs a comparison of this texture information, with the specified texture information.
        /// This performs a strict comparison, used to check if two textures are equal.
        /// </summary>
        /// <param name="info">Texture information to compare with</param>
        /// <param name="flags">Comparison flags</param>
        /// <returns>True if the textures are strictly equal or similar, false otherwise</returns>
        public bool IsPerfectMatch(TextureInfo info, TextureSearchFlags flags)
        {
            if (!FormatMatches(info, (flags & TextureSearchFlags.Strict) != 0))
            {
                return false;
            }

            if (!LayoutMatches(info))
            {
                return false;
            }

            if (!SizeMatches(info, (flags & TextureSearchFlags.Strict) == 0))
            {
                return false;
            }

            if ((flags & TextureSearchFlags.Sampler) != 0)
            {
                if (!SamplerParamsMatches(info))
                {
                    return false;
                }
            }

            if ((flags & TextureSearchFlags.IgnoreMs) != 0)
            {
                bool msTargetCompatible = Info.Target == Target.Texture2DMultisample && info.Target == Target.Texture2D;

                if (!msTargetCompatible && !TargetAndSamplesCompatible(info))
                {
                    return false;
                }
            }
            else if (!TargetAndSamplesCompatible(info))
            {
                return false;
            }

            return Info.Address == info.Address && Info.Levels == info.Levels;
        }

        /// <summary>
        /// Checks if the texture format matches with the specified texture information.
        /// </summary>
        /// <param name="info">Texture information to compare with</param>
        /// <param name="strict">True to perform a strict comparison (formats must be exactly equal)</param>
        /// <returns>True if the format matches, with the given comparison rules</returns>
        private bool FormatMatches(TextureInfo info, bool strict)
        {
            // D32F and R32F texture have the same representation internally,
            // however the R32F format is used to sample from depth textures.
            if (Info.FormatInfo.Format == Format.D32Float && info.FormatInfo.Format == Format.R32Float && !strict)
            {
                return true;
            }

            return Info.FormatInfo.Format == info.FormatInfo.Format;
        }

        /// <summary>
        /// Checks if the texture layout specified matches with this texture layout.
        /// The layout information is composed of the Stride for linear textures, or GOB block size
        /// for block linear textures.
        /// </summary>
        /// <param name="info">Texture information to compare with</param>
        /// <returns>True if the layout matches, false otherwise</returns>
        private bool LayoutMatches(TextureInfo info)
        {
            if (Info.IsLinear != info.IsLinear)
            {
                return false;
            }

            // For linear textures, gob block sizes are ignored.
            // For block linear textures, the stride is ignored.
            if (info.IsLinear)
            {
                return Info.Stride == info.Stride;
            }
            else
            {
                return Info.GobBlocksInY == info.GobBlocksInY &&
                       Info.GobBlocksInZ == info.GobBlocksInZ;
            }
        }

        /// <summary>
        /// Checks if the texture sizes of the supplied texture information matches this texture.
        /// </summary>
        /// <param name="info">Texture information to compare with</param>
        /// <returns>True if the size matches, false otherwise</returns>
        public bool SizeMatches(TextureInfo info)
        {
            return SizeMatches(info, alignSizes: false);
        }

        /// <summary>
        /// Checks if the texture sizes of the supplied texture information matches the given level of
        /// this texture.
        /// </summary>
        /// <param name="info">Texture information to compare with</param>
        /// <param name="level">Mipmap level of this texture to compare with</param>
        /// <returns>True if the size matches with the level, false otherwise</returns>
        public bool SizeMatches(TextureInfo info, int level)
        {
            return Math.Max(1, Info.Width      >> level) == info.Width  &&
                   Math.Max(1, Info.Height     >> level) == info.Height &&
                   Math.Max(1, Info.GetDepth() >> level) == info.GetDepth();
        }

        /// <summary>
        /// Checks if the texture sizes of the supplied texture information matches this texture.
        /// </summary>
        /// <param name="info">Texture information to compare with</param>
        /// <param name="alignSizes">True to align the sizes according to the texture layout for comparison</param>
        /// <returns>True if the sizes matches, false otherwise</returns>
        private bool SizeMatches(TextureInfo info, bool alignSizes)
        {
            if (Info.GetLayers() != info.GetLayers())
            {
                return false;
            }

            if (alignSizes)
            {
                Size size0 = GetAlignedSize(Info);
                Size size1 = GetAlignedSize(info);

                return size0.Width  == size1.Width  &&
                       size0.Height == size1.Height &&
                       size0.Depth  == size1.Depth;
            }
            else
            {
                return Info.Width      == info.Width  &&
                       Info.Height     == info.Height &&
                       Info.GetDepth() == info.GetDepth();
            }
        }

        /// <summary>
        /// Checks if the texture shader sampling parameters matches.
        /// </summary>
        /// <param name="info">Texture information to compare with</param>
        /// <returns>True if the texture shader sampling parameters matches, false otherwise</returns>
        private bool SamplerParamsMatches(TextureInfo info)
        {
            return Info.DepthStencilMode == info.DepthStencilMode &&
                   Info.SwizzleR         == info.SwizzleR         &&
                   Info.SwizzleG         == info.SwizzleG         &&
                   Info.SwizzleB         == info.SwizzleB         &&
                   Info.SwizzleA         == info.SwizzleA;
        }

        /// <summary>
        /// Check if the texture target and samples count (for multisampled textures) matches.
        /// </summary>
        /// <param name="info">Texture information to compare with</param>
        /// <returns>True if the texture target and samples count matches, false otherwise</returns>
        private bool TargetAndSamplesCompatible(TextureInfo info)
        {
            return Info.Target     == info.Target     &&
                   Info.SamplesInX == info.SamplesInX &&
                   Info.SamplesInY == info.SamplesInY;
        }

        /// <summary>
        /// Check if it's possible to create a view, with the given parameters, from this texture.
        /// </summary>
        /// <param name="info">Texture view information</param>
        /// <param name="size">Texture view size</param>
        /// <param name="firstLayer">Texture view initial layer on this texture</param>
        /// <param name="firstLevel">Texture view first mipmap level on this texture</param>
        /// <returns>True if a view with the given parameters can be created from this texture, false otherwise</returns>
        public bool IsViewCompatible(
            TextureInfo info,
            ulong       size,
            out int     firstLayer,
            out int     firstLevel)
        {
            return IsViewCompatible(info, size, isCopy: false, out firstLayer, out firstLevel);
        }

        /// <summary>
        /// Check if it's possible to create a view, with the given parameters, from this texture.
        /// </summary>
        /// <param name="info">Texture view information</param>
        /// <param name="size">Texture view size</param>
        /// <param name="isCopy">True to check for copy compability, instead of view compatibility</param>
        /// <param name="firstLayer">Texture view initial layer on this texture</param>
        /// <param name="firstLevel">Texture view first mipmap level on this texture</param>
        /// <returns>True if a view with the given parameters can be created from this texture, false otherwise</returns>
        public bool IsViewCompatible(
            TextureInfo info,
            ulong       size,
            bool        isCopy,
            out int     firstLayer,
            out int     firstLevel)
        {
            // Out of range.
            if (info.Address < Address || info.Address + size > EndAddress)
            {
                firstLayer = 0;
                firstLevel = 0;

                return false;
            }

            int offset = (int)(info.Address - Address);

            if (!_sizeInfo.FindView(offset, (int)size, out firstLayer, out firstLevel))
            {
                return false;
            }

            if (!ViewLayoutCompatible(info, firstLevel))
            {
                return false;
            }

            if (!ViewFormatCompatible(info))
            {
                return false;
            }

            if (!ViewSizeMatches(info, firstLevel, isCopy))
            {
                return false;
            }

            if (!ViewTargetCompatible(info, isCopy))
            {
                return false;
            }

            return Info.SamplesInX == info.SamplesInX &&
                   Info.SamplesInY == info.SamplesInY;
        }

        /// <summary>
        /// Check if it's possible to create a view with the specified layout.
        /// The layout information is composed of the Stride for linear textures, or GOB block size
        /// for block linear textures.
        /// </summary>
        /// <param name="info">Texture information of the texture view</param>
        /// <param name="level">Start level of the texture view, in relation with this texture</param>
        /// <returns>True if the layout is compatible, false otherwise</returns>
        private bool ViewLayoutCompatible(TextureInfo info, int level)
        {
            if (Info.IsLinear != info.IsLinear)
            {
                return false;
            }

            // For linear textures, gob block sizes are ignored.
            // For block linear textures, the stride is ignored.
            if (info.IsLinear)
            {
                int width = Math.Max(1, Info.Width >> level);

                int stride = width * Info.FormatInfo.BytesPerPixel;

                stride = BitUtils.AlignUp(stride, 32);

                return stride == info.Stride;
            }
            else
            {
                int height = Math.Max(1, Info.Height     >> level);
                int depth  = Math.Max(1, Info.GetDepth() >> level);

                (int gobBlocksInY, int gobBlocksInZ) = SizeCalculator.GetMipGobBlockSizes(
                    height,
                    depth,
                    Info.FormatInfo.BlockHeight,
                    Info.GobBlocksInY,
                    Info.GobBlocksInZ);

                return gobBlocksInY == info.GobBlocksInY &&
                       gobBlocksInZ == info.GobBlocksInZ;
            }
        }

        /// <summary>
        /// Checks if the view format is compatible with this texture format.
        /// In general, the formats are considered compatible if the bytes per pixel values are equal,
        /// but there are more complex rules for some formats, like compressed or depth-stencil formats.
        /// This follows the host API copy compatibility rules.
        /// </summary>
        /// <param name="info">Texture information of the texture view</param>
        /// <returns>True if the formats are compatible, false otherwise</returns>
        private bool ViewFormatCompatible(TextureInfo info)
        {
            return TextureCompatibility.FormatCompatible(Info.FormatInfo, info.FormatInfo);
        }

        /// <summary>
        /// Checks if the size of a given texture view is compatible with this texture.
        /// </summary>
        /// <param name="info">Texture information of the texture view</param>
        /// <param name="level">Mipmap level of the texture view in relation to this texture</param>
        /// <param name="isCopy">True to check for copy compatibility rather than view compatibility</param>
        /// <returns>True if the sizes are compatible, false otherwise</returns>
        private bool ViewSizeMatches(TextureInfo info, int level, bool isCopy)
        {
            Size size = GetAlignedSize(Info, level);

            Size otherSize = GetAlignedSize(info);

            // For copies, we can copy a subset of the 3D texture slices,
            // so the depth may be different in this case.
            if (!isCopy && info.Target == Target.Texture3D && size.Depth != otherSize.Depth)
            {
                return false;
            }

            return size.Width  == otherSize.Width &&
                   size.Height == otherSize.Height;
        }

        /// <summary>
        /// Check if the target of the specified texture view information is compatible with this
        /// texture.
        /// This follows the host API target compatibility rules.
        /// </summary>
        /// <param name="info">Texture information of the texture view</param>
        /// <param name="isCopy">True to check for copy rather than view compatibility</param>
        /// <returns>True if the targets are compatible, false otherwise</returns>
        private bool ViewTargetCompatible(TextureInfo info, bool isCopy)
        {
            switch (Info.Target)
            {
                case Target.Texture1D:
                case Target.Texture1DArray:
                    return info.Target == Target.Texture1D ||
                           info.Target == Target.Texture1DArray;

                case Target.Texture2D:
                    return info.Target == Target.Texture2D ||
                           info.Target == Target.Texture2DArray;

                case Target.Texture2DArray:
                case Target.Cubemap:
                case Target.CubemapArray:
                    return info.Target == Target.Texture2D      ||
                           info.Target == Target.Texture2DArray ||
                           info.Target == Target.Cubemap        ||
                           info.Target == Target.CubemapArray;

                case Target.Texture2DMultisample:
                case Target.Texture2DMultisampleArray:
                    return info.Target == Target.Texture2DMultisample ||
                           info.Target == Target.Texture2DMultisampleArray;

                case Target.Texture3D:
                    return info.Target == Target.Texture3D ||
                          (info.Target == Target.Texture2D && isCopy);
            }

            return false;
        }

        /// <summary>
        /// Gets the aligned sizes of the specified texture information.
        /// The alignment depends on the texture layout and format bytes per pixel.
        /// </summary>
        /// <param name="info">Texture information to calculate the aligned size from</param>
        /// <param name="level">Mipmap level for texture views</param>
        /// <returns>The aligned texture size</returns>
        private static Size GetAlignedSize(TextureInfo info, int level = 0)
        {
            int width  = Math.Max(1, info.Width  >> level);
            int height = Math.Max(1, info.Height >> level);

            if (info.IsLinear)
            {
                return SizeCalculator.GetLinearAlignedSize(
                    width,
                    height,
                    info.FormatInfo.BlockWidth,
                    info.FormatInfo.BlockHeight,
                    info.FormatInfo.BytesPerPixel);
            }
            else
            {
                int depth = Math.Max(1, info.GetDepth() >> level);

                (int gobBlocksInY, int gobBlocksInZ) = SizeCalculator.GetMipGobBlockSizes(
                    height,
                    depth,
                    info.FormatInfo.BlockHeight,
                    info.GobBlocksInY,
                    info.GobBlocksInZ);

                return SizeCalculator.GetBlockLinearAlignedSize(
                    width,
                    height,
                    depth,
                    info.FormatInfo.BlockWidth,
                    info.FormatInfo.BlockHeight,
                    info.FormatInfo.BytesPerPixel,
                    gobBlocksInY,
                    gobBlocksInZ,
                    info.GobBlocksInTileX);
            }
        }

        /// <summary>
        /// Gets a texture of the specified target type from this texture.
        /// This can be used to get an array texture from a non-array texture and vice-versa.
        /// If this texture and the requested targets are equal, then this texture Host texture is returned directly.
        /// </summary>
        /// <param name="target">The desired target type</param>
        /// <returns>A view of this texture with the requested target, or null if the target is invalid for this texture</returns>
        public ITexture GetTargetTexture(Target target)
        {
            if (target == Info.Target)
            {
                return HostTexture;
            }

            if (_arrayViewTexture == null && IsSameDimensionsTarget(target))
            {
                TextureCreateInfo createInfo = new TextureCreateInfo(
                    Info.Width,
                    Info.Height,
                    target == Target.CubemapArray ? 6 : 1,
                    Info.Levels,
                    Info.Samples,
                    Info.FormatInfo.BlockWidth,
                    Info.FormatInfo.BlockHeight,
                    Info.FormatInfo.BytesPerPixel,
                    Info.FormatInfo.Format,
                    Info.DepthStencilMode,
                    target,
                    Info.SwizzleR,
                    Info.SwizzleG,
                    Info.SwizzleB,
                    Info.SwizzleA);

                ITexture viewTexture = HostTexture.CreateView(createInfo, 0, 0);

                _arrayViewTexture = viewTexture;
                _arrayViewTarget  = target;

                return viewTexture;
            }
            else if (_arrayViewTarget == target)
            {
                return _arrayViewTexture;
            }

            return null;
        }

        /// <summary>
        /// Check if this texture and the specified target have the same number of dimensions.
        /// For the purposes of this comparison, 2D and 2D Multisample textures are not considered to have
        /// the same number of dimensions. Same for Cubemap and 3D textures.
        /// </summary>
        /// <param name="target">The target to compare with</param>
        /// <returns>True if both targets have the same number of dimensions, false otherwise</returns>
        private bool IsSameDimensionsTarget(Target target)
        {
            switch (Info.Target)
            {
                case Target.Texture1D:
                case Target.Texture1DArray:
                    return target == Target.Texture1D ||
                           target == Target.Texture1DArray;

                case Target.Texture2D:
                case Target.Texture2DArray:
                    return target == Target.Texture2D ||
                           target == Target.Texture2DArray;

                case Target.Cubemap:
                case Target.CubemapArray:
                    return target == Target.Cubemap ||
                           target == Target.CubemapArray;

                case Target.Texture2DMultisample:
                case Target.Texture2DMultisampleArray:
                    return target == Target.Texture2DMultisample ||
                           target == Target.Texture2DMultisampleArray;

                case Target.Texture3D:
                    return target == Target.Texture3D;
            }

            return false;
        }

        /// <summary>
        /// Replaces view texture information.
        /// This should only be used for child textures with a parent.
        /// </summary>
        /// <param name="parent">The parent texture</param>
        /// <param name="info">The new view texture information</param>
        /// <param name="hostTexture">The new host texture</param>
        public void ReplaceView(Texture parent, TextureInfo info, ITexture hostTexture)
        {
            ReplaceStorage(hostTexture);

            parent._viewStorage.AddView(this);

            SetInfo(info);
        }

        /// <summary>
        /// Sets the internal texture information structure.
        /// </summary>
        /// <param name="info">The new texture information</param>
        private void SetInfo(TextureInfo info)
        {
            Info = info;

            _depth  = info.GetDepth();
            _layers = info.GetLayers();
        }

        /// <summary>
        /// Signals that the texture has been modified.
        /// </summary>
        public void SignalModified()
        {
            Modified?.Invoke(this);
        }

        /// <summary>
        /// Replaces the host texture, while disposing of the old one if needed.
        /// </summary>
        /// <param name="hostTexture">The new host texture</param>
        private void ReplaceStorage(ITexture hostTexture)
        {
            DisposeTextures();

            HostTexture = hostTexture;
        }

        /// <summary>
        /// Checks if the texture overlaps with a memory range.
        /// </summary>
        /// <param name="address">Start address of the range</param>
        /// <param name="size">Size of the range</param>
        /// <returns>True if the texture overlaps with the range, false otherwise</returns>
        public bool OverlapsWith(ulong address, ulong size)
        {
            return Address < address + size && address < EndAddress;
        }

        /// <summary>
        /// Increments the texture reference count.
        /// </summary>
        public void IncrementReferenceCount()
        {
            _referenceCount++;
        }

        /// <summary>
        /// Decrements the texture reference count.
        /// When the reference count hits zero, the texture may be deleted and can't be used anymore.
        /// </summary>
        public void DecrementReferenceCount()
        {
            int newRefCount = --_referenceCount;

            if (newRefCount == 0)
            {
                if (_viewStorage != this)
                {
                    _viewStorage.RemoveView(this);
                }

                _context.Methods.TextureManager.RemoveTextureFromCache(this);
            }

            Debug.Assert(newRefCount >= 0);

            DeleteIfNotUsed();
        }

        /// <summary>
        /// Delete the texture if it is not used anymore.
        /// The texture is considered unused when the reference count is zero,
        /// and it has no child views.
        /// </summary>
        private void DeleteIfNotUsed()
        {
            // We can delete the texture as long it is not being used
            // in any cache (the reference count is 0 in this case), and
            // also all views that may be created from this texture were
            // already deleted (views count is 0).
            if (_referenceCount == 0 && _views.Count == 0)
            {
                DisposeTextures();
            }
        }

        /// <summary>
        /// Performs texture disposal, deleting the texture.
        /// </summary>
        private void DisposeTextures()
        {
            HostTexture.Dispose();

            _arrayViewTexture?.Dispose();
            _arrayViewTexture = null;

            Disposed?.Invoke(this);
        }

        /// <summary>
        /// Performs texture disposal, deleting the texture.
        /// </summary>
        public void Dispose()
        {
            DisposeTextures();
        }
    }
}<|MERGE_RESOLUTION|>--- conflicted
+++ resolved
@@ -54,20 +54,14 @@
         public LinkedListNode<Texture> CacheNode { get; set; }
 
         /// <summary>
-<<<<<<< HEAD
-        /// Event to fire when texture data modified by the GPU.
+        /// Event to fire when texture data is modified by the GPU.
         /// </summary>
         public event Action<Texture> Modified;
-=======
-        /// Event to fire when texture data is modified by the GPU.
-        /// </summary>
-        public event Action<Texture> Modified;
 
         /// <summary>
         /// Event to fire when texture data is disposed.
         /// </summary>
         public event Action<Texture> Disposed;
->>>>>>> c464e1ec
 
         /// <summary>
         /// Start address of the texture in guest memory.
