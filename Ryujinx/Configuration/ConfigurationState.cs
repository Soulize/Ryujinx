--- conflicted
+++ resolved
@@ -883,13 +883,14 @@
             {
                 Common.Logging.Logger.Warning?.Print(LogClass.Application, $"Outdated configuration version {configurationFileFormat.Version}, migrating to version 29.");
 
-<<<<<<< HEAD
                 configurationFileFormat.Hotkeys = new KeyboardHotkeys
                 {
                     ToggleVsync = Key.Tab,
                     Screenshot = Key.F8,
                     ShowUi = Key.F4
                 };
+
+                configurationFileFormat.BackendThreading = BackendThreading.Auto;
 
                 configurationFileUpdated = true;
             }
@@ -910,9 +911,6 @@
                         };
                     }
                 }
-=======
-                configurationFileFormat.BackendThreading = BackendThreading.Auto;
->>>>>>> d83d9f96
 
                 configurationFileUpdated = true;
             }
