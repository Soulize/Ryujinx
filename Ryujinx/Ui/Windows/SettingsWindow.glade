<?xml version="1.0" encoding="UTF-8"?>
<!-- Generated with glade 3.38.2 -->
<interface>
  <requires lib="gtk+" version="3.20"/>
  <object class="GtkAdjustment" id="_fsLogSpinAdjustment">
    <property name="upper">3</property>
    <property name="step-increment">1</property>
    <property name="page-increment">10</property>
  </object>
  <object class="GtkAdjustment" id="_systemTimeDaySpinAdjustment">
    <property name="lower">1</property>
    <property name="upper">31</property>
    <property name="step-increment">1</property>
    <property name="page-increment">5</property>
  </object>
  <object class="GtkAdjustment" id="_systemTimeHourSpinAdjustment">
    <property name="upper">23</property>
    <property name="step-increment">1</property>
    <property name="page-increment">5</property>
  </object>
  <object class="GtkAdjustment" id="_systemTimeMinuteSpinAdjustment">
    <property name="upper">59</property>
    <property name="step-increment">1</property>
    <property name="page-increment">5</property>
  </object>
  <object class="GtkAdjustment" id="_systemTimeMonthSpinAdjustment">
    <property name="lower">1</property>
    <property name="upper">12</property>
    <property name="step-increment">1</property>
    <property name="page-increment">5</property>
  </object>
  <object class="GtkAdjustment" id="_systemTimeYearSpinAdjustment">
    <property name="lower">2000</property>
    <property name="upper">2060</property>
    <property name="step-increment">1</property>
    <property name="page-increment">10</property>
  </object>
  <object class="GtkEntryCompletion" id="_systemTimeZoneCompletion">
    <property name="minimum-key-length">0</property>
    <property name="inline-completion">True</property>
    <property name="inline-selection">True</property>
  </object>
  <object class="GtkWindow" id="_settingsWin">
    <property name="can-focus">False</property>
    <property name="title" translatable="yes">Ryujinx - Settings</property>
    <property name="modal">True</property>
    <property name="window-position">center</property>
    <property name="default-width">650</property>
    <property name="default-height">650</property>
    <child>
      <object class="GtkBox">
        <property name="visible">True</property>
        <property name="can-focus">False</property>
        <property name="orientation">vertical</property>
        <child>
          <object class="GtkScrolledWindow">
            <property name="visible">True</property>
            <property name="can-focus">True</property>
            <property name="shadow-type">in</property>
            <child>
              <object class="GtkViewport">
                <property name="visible">True</property>
                <property name="can-focus">False</property>
                <child>
                  <object class="GtkNotebook">
                    <property name="visible">True</property>
                    <property name="can-focus">True</property>
                    <child>
                      <object class="GtkBox" id="TabGeneral">
                        <property name="visible">True</property>
                        <property name="can-focus">False</property>
                        <property name="margin-left">5</property>
                        <property name="margin-right">10</property>
                        <property name="margin-top">5</property>
                        <property name="orientation">vertical</property>
                        <child>
                          <object class="GtkBox" id="CatGeneral">
                            <property name="visible">True</property>
                            <property name="can-focus">False</property>
                            <property name="margin-left">5</property>
                            <property name="margin-right">5</property>
                            <property name="orientation">vertical</property>
                            <child>
                              <object class="GtkLabel">
                                <property name="visible">True</property>
                                <property name="can-focus">False</property>
                                <property name="halign">start</property>
                                <property name="margin-bottom">5</property>
                                <property name="label" translatable="yes">General</property>
                                <attributes>
                                  <attribute name="weight" value="bold"/>
                                </attributes>
                              </object>
                              <packing>
                                <property name="expand">False</property>
                                <property name="fill">True</property>
                                <property name="position">0</property>
                              </packing>
                            </child>
                            <child>
                              <object class="GtkBox" id="General">
                                <property name="visible">True</property>
                                <property name="can-focus">False</property>
                                <property name="margin-left">10</property>
                                <property name="margin-right">10</property>
                                <property name="orientation">vertical</property>
                                <child>
                                  <object class="GtkCheckButton" id="_discordToggle">
                                    <property name="label" translatable="yes">Enable Discord Rich Presence</property>
                                    <property name="visible">True</property>
                                    <property name="can-focus">True</property>
                                    <property name="receives-default">False</property>
                                    <property name="tooltip-text" translatable="yes">Enables or disables Discord Rich Presence</property>
                                    <property name="halign">start</property>
                                    <property name="draw-indicator">True</property>
                                  </object>
                                  <packing>
                                    <property name="expand">False</property>
                                    <property name="fill">True</property>
                                    <property name="padding">5</property>
                                    <property name="position">0</property>
                                  </packing>
                                </child>
                                <child>
                                  <object class="GtkCheckButton" id="_checkUpdatesToggle">
                                    <property name="label" translatable="yes">Check for Updates on Launch</property>
                                    <property name="visible">True</property>
                                    <property name="can-focus">True</property>
                                    <property name="receives-default">False</property>
                                    <property name="halign">start</property>
                                    <property name="draw-indicator">True</property>
                                  </object>
                                  <packing>
                                    <property name="expand">False</property>
                                    <property name="fill">True</property>
                                    <property name="padding">5</property>
                                    <property name="position">1</property>
                                  </packing>
                                </child>
                                <child>
                                  <object class="GtkCheckButton" id="_showConfirmExitToggle">
                                    <property name="label" translatable="yes">Show "Confirm Exit" Dialog</property>
                                    <property name="visible">True</property>
                                    <property name="can-focus">True</property>
                                    <property name="receives-default">False</property>
                                    <property name="halign">start</property>
                                    <property name="draw-indicator">True</property>
                                  </object>
                                  <packing>
                                    <property name="expand">False</property>
                                    <property name="fill">True</property>
                                    <property name="padding">5</property>
                                    <property name="position">2</property>
                                  </packing>
                                </child>
                                <child>
                                  <object class="GtkCheckButton" id="_hideCursorOnIdleToggle">
                                    <property name="label" translatable="yes">Hide Cursor On Idle</property>
                                    <property name="visible">True</property>
                                    <property name="can-focus">True</property>
                                    <property name="receives-default">False</property>
                                    <property name="halign">start</property>
                                    <property name="draw-indicator">True</property>
                                  </object>
                                  <packing>
                                    <property name="expand">False</property>
                                    <property name="fill">True</property>
                                    <property name="padding">5</property>
                                    <property name="position">3</property>
                                  </packing>
                                </child>
                              </object>
                              <packing>
                                <property name="expand">True</property>
                                <property name="fill">True</property>
                                <property name="position">1</property>
                              </packing>
                            </child>
                          </object>
                          <packing>
                            <property name="expand">False</property>
                            <property name="fill">True</property>
                            <property name="padding">5</property>
                            <property name="position">1</property>
                          </packing>
                        </child>
                        <child>
                          <object class="GtkSeparator">
                            <property name="visible">True</property>
                            <property name="can-focus">False</property>
                            <property name="margin-left">5</property>
                            <property name="margin-right">5</property>
                          </object>
                          <packing>
                            <property name="expand">False</property>
                            <property name="fill">True</property>
                            <property name="padding">5</property>
                            <property name="position">2</property>
                          </packing>
                        </child>
                        <child>
                          <object class="GtkBox" id="CatGameDir">
                            <property name="visible">True</property>
                            <property name="can-focus">False</property>
                            <property name="margin-left">5</property>
                            <property name="margin-right">5</property>
                            <property name="orientation">vertical</property>
                            <child>
                              <object class="GtkLabel">
                                <property name="visible">True</property>
                                <property name="can-focus">False</property>
                                <property name="halign">start</property>
                                <property name="margin-bottom">5</property>
                                <property name="label" translatable="yes">Game Directories</property>
                                <attributes>
                                  <attribute name="weight" value="bold"/>
                                </attributes>
                              </object>
                              <packing>
                                <property name="expand">False</property>
                                <property name="fill">True</property>
                                <property name="position">0</property>
                              </packing>
                            </child>
                            <child>
                              <object class="GtkBox">
                                <property name="visible">True</property>
                                <property name="can-focus">False</property>
                                <property name="margin-left">10</property>
                                <property name="margin-right">10</property>
                                <property name="orientation">vertical</property>
                                <child>
                                  <object class="GtkScrolledWindow">
                                    <property name="visible">True</property>
                                    <property name="can-focus">True</property>
                                    <property name="margin-bottom">10</property>
                                    <property name="shadow-type">in</property>
                                    <child>
                                      <object class="GtkTreeView" id="_gameDirsBox">
                                        <property name="visible">True</property>
                                        <property name="can-focus">True</property>
                                        <property name="headers-visible">False</property>
                                        <property name="headers-clickable">False</property>
                                        <child internal-child="selection">
                                          <object class="GtkTreeSelection"/>
                                        </child>
                                      </object>
                                    </child>
                                    <style>
                                      <class name="GameDir"/>
                                    </style>
                                  </object>
                                  <packing>
                                    <property name="expand">True</property>
                                    <property name="fill">True</property>
                                    <property name="position">0</property>
                                  </packing>
                                </child>
                                <child>
                                  <object class="GtkBox">
                                    <property name="visible">True</property>
                                    <property name="can-focus">False</property>
                                    <child>
                                      <object class="GtkEntry" id="_addGameDirBox">
                                        <property name="visible">True</property>
                                        <property name="can-focus">True</property>
                                        <property name="tooltip-text" translatable="yes">Enter a game directroy to add to the list</property>
                                      </object>
                                      <packing>
                                        <property name="expand">True</property>
                                        <property name="fill">True</property>
                                        <property name="position">0</property>
                                      </packing>
                                    </child>
                                    <child>
                                      <object class="GtkToggleButton" id="_addDir">
                                        <property name="label" translatable="yes">Add</property>
                                        <property name="width-request">80</property>
                                        <property name="visible">True</property>
                                        <property name="can-focus">True</property>
                                        <property name="receives-default">True</property>
                                        <property name="tooltip-text" translatable="yes"> Add a game directory to the list</property>
                                        <property name="margin-left">5</property>
                                        <signal name="toggled" handler="AddDir_Pressed" swapped="no"/>
                                      </object>
                                      <packing>
                                        <property name="expand">False</property>
                                        <property name="fill">True</property>
                                        <property name="position">1</property>
                                      </packing>
                                    </child>
                                    <child>
                                      <object class="GtkToggleButton" id="_removeDir">
                                        <property name="label" translatable="yes">Remove</property>
                                        <property name="width-request">80</property>
                                        <property name="visible">True</property>
                                        <property name="can-focus">True</property>
                                        <property name="receives-default">True</property>
                                        <property name="tooltip-text" translatable="yes">Remove selected game directory</property>
                                        <property name="margin-left">5</property>
                                        <signal name="toggled" handler="RemoveDir_Pressed" swapped="no"/>
                                      </object>
                                      <packing>
                                        <property name="expand">False</property>
                                        <property name="fill">True</property>
                                        <property name="position">3</property>
                                      </packing>
                                    </child>
                                  </object>
                                  <packing>
                                    <property name="expand">False</property>
                                    <property name="fill">True</property>
                                    <property name="position">1</property>
                                  </packing>
                                </child>
                              </object>
                              <packing>
                                <property name="expand">True</property>
                                <property name="fill">True</property>
                                <property name="position">1</property>
                              </packing>
                            </child>
                          </object>
                          <packing>
                            <property name="expand">True</property>
                            <property name="fill">True</property>
                            <property name="padding">5</property>
                            <property name="position">4</property>
                          </packing>
                        </child>
                        <child>
                          <object class="GtkSeparator">
                            <property name="visible">True</property>
                            <property name="can-focus">False</property>
                            <property name="margin-left">5</property>
                            <property name="margin-right">5</property>
                          </object>
                          <packing>
                            <property name="expand">False</property>
                            <property name="fill">True</property>
                            <property name="padding">5</property>
                            <property name="position">5</property>
                          </packing>
                        </child>
                        <child>
                          <object class="GtkBox" id="CatThemes">
                            <property name="visible">True</property>
                            <property name="can-focus">False</property>
                            <property name="margin-left">5</property>
                            <property name="margin-right">5</property>
                            <property name="orientation">vertical</property>
                            <child>
                              <object class="GtkLabel">
                                <property name="visible">True</property>
                                <property name="can-focus">False</property>
                                <property name="halign">start</property>
                                <property name="margin-bottom">5</property>
                                <property name="label" translatable="yes">Themes</property>
                                <attributes>
                                  <attribute name="weight" value="bold"/>
                                </attributes>
                              </object>
                              <packing>
                                <property name="expand">False</property>
                                <property name="fill">True</property>
                                <property name="position">0</property>
                              </packing>
                            </child>
                            <child>
                              <object class="GtkBox">
                                <property name="visible">True</property>
                                <property name="can-focus">False</property>
                                <property name="margin-left">10</property>
                                <property name="margin-right">10</property>
                                <property name="orientation">vertical</property>
                                <child>
                                  <object class="GtkCheckButton" id="_custThemeToggle">
                                    <property name="label" translatable="yes">Use Custom Theme</property>
                                    <property name="visible">True</property>
                                    <property name="can-focus">True</property>
                                    <property name="receives-default">False</property>
                                    <property name="tooltip-text" translatable="yes">Enable or disable custom themes in the GUI</property>
                                    <property name="halign">start</property>
                                    <property name="draw-indicator">True</property>
                                    <signal name="toggled" handler="CustThemeToggle_Activated" swapped="no"/>
                                  </object>
                                  <packing>
                                    <property name="expand">False</property>
                                    <property name="fill">True</property>
                                    <property name="padding">5</property>
                                    <property name="position">1</property>
                                  </packing>
                                </child>
                                <child>
                                  <object class="GtkBox">
                                    <property name="visible">True</property>
                                    <property name="can-focus">False</property>
                                    <child>
                                      <object class="GtkLabel" id="_custThemePathLabel">
                                        <property name="visible">True</property>
                                        <property name="can-focus">False</property>
                                        <property name="tooltip-text" translatable="yes">Path to custom GUI theme</property>
                                        <property name="label" translatable="yes">Custom Theme Path:</property>
                                      </object>
                                      <packing>
                                        <property name="expand">False</property>
                                        <property name="fill">True</property>
                                        <property name="padding">5</property>
                                        <property name="position">0</property>
                                      </packing>
                                    </child>
                                    <child>
                                      <object class="GtkEntry" id="_custThemePath">
                                        <property name="visible">True</property>
                                        <property name="can-focus">True</property>
                                        <property name="tooltip-text" translatable="yes">Path to custom GUI theme</property>
                                        <property name="valign">center</property>
                                      </object>
                                      <packing>
                                        <property name="expand">True</property>
                                        <property name="fill">True</property>
                                        <property name="position">1</property>
                                      </packing>
                                    </child>
                                    <child>
                                      <object class="GtkToggleButton" id="_browseThemePath">
                                        <property name="label" translatable="yes">Browse...</property>
                                        <property name="width-request">80</property>
                                        <property name="visible">True</property>
                                        <property name="can-focus">True</property>
                                        <property name="receives-default">True</property>
                                        <property name="tooltip-text" translatable="yes">Browse for a custom GUI theme</property>
                                        <property name="margin-left">5</property>
                                        <signal name="toggled" handler="BrowseThemeDir_Pressed" swapped="no"/>
                                      </object>
                                      <packing>
                                        <property name="expand">False</property>
                                        <property name="fill">True</property>
                                        <property name="position">2</property>
                                      </packing>
                                    </child>
                                  </object>
                                  <packing>
                                    <property name="expand">False</property>
                                    <property name="fill">True</property>
                                    <property name="padding">10</property>
                                    <property name="position">2</property>
                                  </packing>
                                </child>
                              </object>
                              <packing>
                                <property name="expand">False</property>
                                <property name="fill">True</property>
                                <property name="position">1</property>
                              </packing>
                            </child>
                          </object>
                          <packing>
                            <property name="expand">False</property>
                            <property name="fill">True</property>
                            <property name="padding">5</property>
                            <property name="position">6</property>
                          </packing>
                        </child>
                      </object>
                    </child>
                    <child type="tab">
                      <object class="GtkLabel">
                        <property name="visible">True</property>
                        <property name="can-focus">False</property>
                        <property name="label" translatable="yes">General</property>
                      </object>
                      <packing>
                        <property name="tab-fill">False</property>
                      </packing>
                    </child>
                    <child>
                      <object class="GtkBox" id="TabInput">
                        <property name="visible">True</property>
                        <property name="can-focus">False</property>
                        <property name="margin-left">5</property>
                        <property name="margin-right">10</property>
                        <property name="margin-top">5</property>
                        <property name="orientation">vertical</property>
                        <child>
                          <object class="GtkBox">
                            <property name="visible">True</property>
                            <property name="can-focus">False</property>
                            <property name="margin-top">5</property>
                            <property name="margin-bottom">5</property>
                            <child>
                              <object class="GtkCheckButton" id="_dockedModeToggle">
                                <property name="label" translatable="yes">Enable Docked Mode</property>
                                <property name="visible">True</property>
                                <property name="can-focus">True</property>
                                <property name="receives-default">False</property>
                                <property name="tooltip-text" translatable="yes">Enable or disable Docked Mode</property>
                                <property name="draw-indicator">True</property>
                              </object>
                              <packing>
                                <property name="expand">False</property>
                                <property name="fill">True</property>
                                <property name="padding">10</property>
                                <property name="position">0</property>
                              </packing>
                            </child>
                            <child>
                              <object class="GtkCheckButton" id="_directKeyboardAccess">
                                <property name="label" translatable="yes">Direct Keyboard Access</property>
                                <property name="visible">True</property>
                                <property name="can-focus">True</property>
                                <property name="receives-default">False</property>
                                <property name="tooltip-text" translatable="yes">Enable or disable "direct keyboard access (HID) support" (Provides games access to your keyboard as a text entry device)</property>
                                <property name="draw-indicator">True</property>
                              </object>
                              <packing>
                                <property name="expand">False</property>
                                <property name="fill">False</property>
                                <property name="padding">10</property>
                                <property name="position">1</property>
                              </packing>
                            </child>
                            <child>
                              <object class="GtkCheckButton" id="_directMouseAccess">
                                <property name="label" translatable="yes">Direct Mouse Access</property>
                                <property name="visible">True</property>
                                <property name="can-focus">True</property>
                                <property name="receives-default">False</property>
                                <property name="tooltip-text" translatable="yes">Enable or disable "direct keyboard access (HID) support" (Provides games access to your keyboard as a text entry device)</property>
                                <property name="draw-indicator">True</property>
                              </object>
                              <packing>
                                <property name="expand">False</property>
                                <property name="fill">False</property>
                                <property name="padding">10</property>
                                <property name="position">2</property>
                              </packing>
                            </child>
                          </object>
                          <packing>
                            <property name="expand">False</property>
                            <property name="fill">True</property>
                            <property name="padding">5</property>
                            <property name="position">0</property>
                          </packing>
                        </child>
                        <child>
                          <object class="GtkSeparator">
                            <property name="visible">True</property>
                            <property name="can-focus">False</property>
                          </object>
                          <packing>
                            <property name="expand">False</property>
                            <property name="fill">True</property>
                            <property name="position">1</property>
                          </packing>
                        </child>
                        <child>
                          <!-- n-columns=5 n-rows=5 -->
                          <object class="GtkGrid" id="ControllerGrid">
                            <property name="visible">True</property>
                            <property name="can-focus">False</property>
                            <property name="halign">center</property>
                            <property name="valign">center</property>
                            <property name="column-spacing">20</property>
                            <child>
                              <object class="GtkBox">
                                <property name="visible">True</property>
                                <property name="can-focus">False</property>
                                <property name="orientation">vertical</property>
                                <child>
                                  <object class="GtkLabel">
                                    <property name="visible">True</property>
                                    <property name="can-focus">False</property>
                                    <property name="margin-top">20</property>
                                    <property name="margin-bottom">20</property>
                                    <property name="label" translatable="yes">Player 1</property>
                                  </object>
                                  <packing>
                                    <property name="expand">False</property>
                                    <property name="fill">True</property>
                                    <property name="position">0</property>
                                  </packing>
                                </child>
                                <child>
                                  <object class="GtkToggleButton" id="_configureController1">
                                    <property name="label" translatable="yes">Configure</property>
                                    <property name="visible">True</property>
                                    <property name="can-focus">True</property>
                                    <property name="receives-default">True</property>
                                    <property name="margin-left">20</property>
                                    <property name="margin-right">20</property>
                                    <property name="margin-top">20</property>
                                    <property name="margin-bottom">20</property>
                                  </object>
                                  <packing>
                                    <property name="expand">False</property>
                                    <property name="fill">True</property>
                                    <property name="position">1</property>
                                  </packing>
                                </child>
                              </object>
                              <packing>
                                <property name="left-attach">0</property>
                                <property name="top-attach">0</property>
                              </packing>
                            </child>
                            <child>
                              <object class="GtkBox">
                                <property name="visible">True</property>
                                <property name="can-focus">False</property>
                                <property name="orientation">vertical</property>
                                <child>
                                  <object class="GtkLabel">
                                    <property name="visible">True</property>
                                    <property name="can-focus">False</property>
                                    <property name="margin-top">20</property>
                                    <property name="margin-bottom">20</property>
                                    <property name="label" translatable="yes">Player 3</property>
                                  </object>
                                  <packing>
                                    <property name="expand">False</property>
                                    <property name="fill">True</property>
                                    <property name="position">0</property>
                                  </packing>
                                </child>
                                <child>
                                  <object class="GtkToggleButton" id="_configureController3">
                                    <property name="label" translatable="yes">Configure</property>
                                    <property name="visible">True</property>
                                    <property name="can-focus">True</property>
                                    <property name="receives-default">True</property>
                                    <property name="margin-left">20</property>
                                    <property name="margin-right">20</property>
                                    <property name="margin-top">20</property>
                                    <property name="margin-bottom">20</property>
                                  </object>
                                  <packing>
                                    <property name="expand">False</property>
                                    <property name="fill">True</property>
                                    <property name="position">1</property>
                                  </packing>
                                </child>
                              </object>
                              <packing>
                                <property name="left-attach">4</property>
                                <property name="top-attach">0</property>
                              </packing>
                            </child>
                            <child>
                              <object class="GtkBox">
                                <property name="visible">True</property>
                                <property name="can-focus">False</property>
                                <property name="orientation">vertical</property>
                                <child>
                                  <object class="GtkLabel">
                                    <property name="visible">True</property>
                                    <property name="can-focus">False</property>
                                    <property name="margin-top">20</property>
                                    <property name="margin-bottom">20</property>
                                    <property name="label" translatable="yes">Player 2</property>
                                  </object>
                                  <packing>
                                    <property name="expand">False</property>
                                    <property name="fill">True</property>
                                    <property name="position">0</property>
                                  </packing>
                                </child>
                                <child>
                                  <object class="GtkToggleButton" id="_configureController2">
                                    <property name="label" translatable="yes">Configure</property>
                                    <property name="visible">True</property>
                                    <property name="can-focus">True</property>
                                    <property name="receives-default">True</property>
                                    <property name="margin-left">20</property>
                                    <property name="margin-right">20</property>
                                    <property name="margin-top">20</property>
                                    <property name="margin-bottom">20</property>
                                  </object>
                                  <packing>
                                    <property name="expand">False</property>
                                    <property name="fill">True</property>
                                    <property name="position">1</property>
                                  </packing>
                                </child>
                              </object>
                              <packing>
                                <property name="left-attach">2</property>
                                <property name="top-attach">0</property>
                              </packing>
                            </child>
                            <child>
                              <object class="GtkBox">
                                <property name="visible">True</property>
                                <property name="can-focus">False</property>
                                <property name="orientation">vertical</property>
                                <child>
                                  <object class="GtkLabel">
                                    <property name="visible">True</property>
                                    <property name="can-focus">False</property>
                                    <property name="margin-top">20</property>
                                    <property name="margin-bottom">20</property>
                                    <property name="label" translatable="yes">Handheld</property>
                                  </object>
                                  <packing>
                                    <property name="expand">False</property>
                                    <property name="fill">True</property>
                                    <property name="position">0</property>
                                  </packing>
                                </child>
                                <child>
                                  <object class="GtkToggleButton" id="_configureControllerH">
                                    <property name="label" translatable="yes">Configure</property>
                                    <property name="visible">True</property>
                                    <property name="can-focus">True</property>
                                    <property name="receives-default">True</property>
                                    <property name="margin-left">20</property>
                                    <property name="margin-right">20</property>
                                    <property name="margin-top">20</property>
                                    <property name="margin-bottom">20</property>
                                  </object>
                                  <packing>
                                    <property name="expand">False</property>
                                    <property name="fill">True</property>
                                    <property name="position">1</property>
                                  </packing>
                                </child>
                              </object>
                              <packing>
                                <property name="left-attach">4</property>
                                <property name="top-attach">4</property>
                              </packing>
                            </child>
                            <child>
                              <object class="GtkBox">
                                <property name="visible">True</property>
                                <property name="can-focus">False</property>
                                <property name="orientation">vertical</property>
                                <child>
                                  <object class="GtkLabel">
                                    <property name="visible">True</property>
                                    <property name="can-focus">False</property>
                                    <property name="margin-top">20</property>
                                    <property name="margin-bottom">20</property>
                                    <property name="label" translatable="yes">Player 6</property>
                                  </object>
                                  <packing>
                                    <property name="expand">False</property>
                                    <property name="fill">True</property>
                                    <property name="position">0</property>
                                  </packing>
                                </child>
                                <child>
                                  <object class="GtkToggleButton" id="_configureController6">
                                    <property name="label" translatable="yes">Configure</property>
                                    <property name="visible">True</property>
                                    <property name="can-focus">True</property>
                                    <property name="receives-default">True</property>
                                    <property name="margin-left">20</property>
                                    <property name="margin-right">20</property>
                                    <property name="margin-top">20</property>
                                    <property name="margin-bottom">20</property>
                                  </object>
                                  <packing>
                                    <property name="expand">False</property>
                                    <property name="fill">True</property>
                                    <property name="position">1</property>
                                  </packing>
                                </child>
                              </object>
                              <packing>
                                <property name="left-attach">4</property>
                                <property name="top-attach">2</property>
                              </packing>
                            </child>
                            <child>
                              <object class="GtkBox">
                                <property name="visible">True</property>
                                <property name="can-focus">False</property>
                                <property name="orientation">vertical</property>
                                <child>
                                  <object class="GtkLabel">
                                    <property name="visible">True</property>
                                    <property name="can-focus">False</property>
                                    <property name="margin-top">20</property>
                                    <property name="margin-bottom">20</property>
                                    <property name="label" translatable="yes">Player 5</property>
                                  </object>
                                  <packing>
                                    <property name="expand">False</property>
                                    <property name="fill">True</property>
                                    <property name="position">0</property>
                                  </packing>
                                </child>
                                <child>
                                  <object class="GtkToggleButton" id="_configureController5">
                                    <property name="label" translatable="yes">Configure</property>
                                    <property name="visible">True</property>
                                    <property name="can-focus">True</property>
                                    <property name="receives-default">True</property>
                                    <property name="margin-left">20</property>
                                    <property name="margin-right">20</property>
                                    <property name="margin-top">20</property>
                                    <property name="margin-bottom">20</property>
                                  </object>
                                  <packing>
                                    <property name="expand">False</property>
                                    <property name="fill">True</property>
                                    <property name="position">1</property>
                                  </packing>
                                </child>
                              </object>
                              <packing>
                                <property name="left-attach">2</property>
                                <property name="top-attach">2</property>
                              </packing>
                            </child>
                            <child>
                              <object class="GtkBox">
                                <property name="visible">True</property>
                                <property name="can-focus">False</property>
                                <property name="orientation">vertical</property>
                                <child>
                                  <object class="GtkLabel">
                                    <property name="visible">True</property>
                                    <property name="can-focus">False</property>
                                    <property name="margin-top">20</property>
                                    <property name="margin-bottom">20</property>
                                    <property name="label" translatable="yes">Player 7</property>
                                  </object>
                                  <packing>
                                    <property name="expand">False</property>
                                    <property name="fill">True</property>
                                    <property name="position">0</property>
                                  </packing>
                                </child>
                                <child>
                                  <object class="GtkToggleButton" id="_configureController7">
                                    <property name="label" translatable="yes">Configure</property>
                                    <property name="visible">True</property>
                                    <property name="can-focus">True</property>
                                    <property name="receives-default">True</property>
                                    <property name="margin-left">20</property>
                                    <property name="margin-right">20</property>
                                    <property name="margin-top">20</property>
                                    <property name="margin-bottom">20</property>
                                  </object>
                                  <packing>
                                    <property name="expand">False</property>
                                    <property name="fill">True</property>
                                    <property name="position">1</property>
                                  </packing>
                                </child>
                              </object>
                              <packing>
                                <property name="left-attach">0</property>
                                <property name="top-attach">4</property>
                              </packing>
                            </child>
                            <child>
                              <object class="GtkBox">
                                <property name="visible">True</property>
                                <property name="can-focus">False</property>
                                <property name="orientation">vertical</property>
                                <child>
                                  <object class="GtkLabel">
                                    <property name="visible">True</property>
                                    <property name="can-focus">False</property>
                                    <property name="margin-top">20</property>
                                    <property name="margin-bottom">20</property>
                                    <property name="label" translatable="yes">Player 4</property>
                                  </object>
                                  <packing>
                                    <property name="expand">False</property>
                                    <property name="fill">True</property>
                                    <property name="position">0</property>
                                  </packing>
                                </child>
                                <child>
                                  <object class="GtkToggleButton" id="_configureController4">
                                    <property name="label" translatable="yes">Configure</property>
                                    <property name="visible">True</property>
                                    <property name="can-focus">True</property>
                                    <property name="receives-default">True</property>
                                    <property name="margin-left">20</property>
                                    <property name="margin-right">20</property>
                                    <property name="margin-top">20</property>
                                    <property name="margin-bottom">20</property>
                                  </object>
                                  <packing>
                                    <property name="expand">False</property>
                                    <property name="fill">True</property>
                                    <property name="position">1</property>
                                  </packing>
                                </child>
                              </object>
                              <packing>
                                <property name="left-attach">0</property>
                                <property name="top-attach">2</property>
                              </packing>
                            </child>
                            <child>
                              <object class="GtkBox">
                                <property name="visible">True</property>
                                <property name="can-focus">False</property>
                                <property name="orientation">vertical</property>
                                <child>
                                  <object class="GtkLabel">
                                    <property name="visible">True</property>
                                    <property name="can-focus">False</property>
                                    <property name="margin-top">20</property>
                                    <property name="margin-bottom">20</property>
                                    <property name="label" translatable="yes">Player 8</property>
                                  </object>
                                  <packing>
                                    <property name="expand">False</property>
                                    <property name="fill">True</property>
                                    <property name="position">0</property>
                                  </packing>
                                </child>
                                <child>
                                  <object class="GtkToggleButton" id="_configureController8">
                                    <property name="label" translatable="yes">Configure</property>
                                    <property name="visible">True</property>
                                    <property name="can-focus">True</property>
                                    <property name="receives-default">True</property>
                                    <property name="margin-left">20</property>
                                    <property name="margin-right">20</property>
                                    <property name="margin-top">20</property>
                                    <property name="margin-bottom">20</property>
                                  </object>
                                  <packing>
                                    <property name="expand">False</property>
                                    <property name="fill">True</property>
                                    <property name="position">1</property>
                                  </packing>
                                </child>
                              </object>
                              <packing>
                                <property name="left-attach">2</property>
                                <property name="top-attach">4</property>
                              </packing>
                            </child>
                            <child>
                              <object class="GtkSeparator">
                                <property name="visible">True</property>
                                <property name="can-focus">False</property>
                              </object>
                              <packing>
                                <property name="left-attach">1</property>
                                <property name="top-attach">0</property>
                              </packing>
                            </child>
                            <child>
                              <object class="GtkSeparator">
                                <property name="visible">True</property>
                                <property name="can-focus">False</property>
                              </object>
                              <packing>
                                <property name="left-attach">3</property>
                                <property name="top-attach">0</property>
                              </packing>
                            </child>
                            <child>
                              <object class="GtkSeparator">
                                <property name="visible">True</property>
                                <property name="can-focus">False</property>
                              </object>
                              <packing>
                                <property name="left-attach">3</property>
                                <property name="top-attach">2</property>
                              </packing>
                            </child>
                            <child>
                              <object class="GtkSeparator">
                                <property name="visible">True</property>
                                <property name="can-focus">False</property>
                              </object>
                              <packing>
                                <property name="left-attach">3</property>
                                <property name="top-attach">4</property>
                              </packing>
                            </child>
                            <child>
                              <object class="GtkSeparator">
                                <property name="visible">True</property>
                                <property name="can-focus">False</property>
                              </object>
                              <packing>
                                <property name="left-attach">1</property>
                                <property name="top-attach">2</property>
                              </packing>
                            </child>
                            <child>
                              <object class="GtkSeparator">
                                <property name="visible">True</property>
                                <property name="can-focus">False</property>
                              </object>
                              <packing>
                                <property name="left-attach">1</property>
                                <property name="top-attach">4</property>
                              </packing>
                            </child>
                            <child>
                              <object class="GtkSeparator">
                                <property name="visible">True</property>
                                <property name="can-focus">False</property>
                              </object>
                              <packing>
                                <property name="left-attach">1</property>
                                <property name="top-attach">1</property>
                              </packing>
                            </child>
                            <child>
                              <object class="GtkSeparator">
                                <property name="visible">True</property>
                                <property name="can-focus">False</property>
                              </object>
                              <packing>
                                <property name="left-attach">1</property>
                                <property name="top-attach">3</property>
                              </packing>
                            </child>
                            <child>
                              <object class="GtkSeparator">
                                <property name="visible">True</property>
                                <property name="can-focus">False</property>
                              </object>
                              <packing>
                                <property name="left-attach">3</property>
                                <property name="top-attach">1</property>
                              </packing>
                            </child>
                            <child>
                              <object class="GtkSeparator">
                                <property name="visible">True</property>
                                <property name="can-focus">False</property>
                              </object>
                              <packing>
                                <property name="left-attach">3</property>
                                <property name="top-attach">3</property>
                              </packing>
                            </child>
                            <child>
                              <object class="GtkSeparator">
                                <property name="visible">True</property>
                                <property name="can-focus">False</property>
                              </object>
                              <packing>
                                <property name="left-attach">0</property>
                                <property name="top-attach">1</property>
                              </packing>
                            </child>
                            <child>
                              <object class="GtkSeparator">
                                <property name="visible">True</property>
                                <property name="can-focus">False</property>
                              </object>
                              <packing>
                                <property name="left-attach">2</property>
                                <property name="top-attach">1</property>
                              </packing>
                            </child>
                            <child>
                              <object class="GtkSeparator">
                                <property name="visible">True</property>
                                <property name="can-focus">False</property>
                              </object>
                              <packing>
                                <property name="left-attach">4</property>
                                <property name="top-attach">1</property>
                              </packing>
                            </child>
                            <child>
                              <object class="GtkSeparator">
                                <property name="visible">True</property>
                                <property name="can-focus">False</property>
                              </object>
                              <packing>
                                <property name="left-attach">0</property>
                                <property name="top-attach">3</property>
                              </packing>
                            </child>
                            <child>
                              <object class="GtkSeparator">
                                <property name="visible">True</property>
                                <property name="can-focus">False</property>
                              </object>
                              <packing>
                                <property name="left-attach">2</property>
                                <property name="top-attach">3</property>
                              </packing>
                            </child>
                            <child>
                              <object class="GtkSeparator">
                                <property name="visible">True</property>
                                <property name="can-focus">False</property>
                              </object>
                              <packing>
                                <property name="left-attach">4</property>
                                <property name="top-attach">3</property>
                              </packing>
                            </child>
                          </object>
                          <packing>
                            <property name="expand">True</property>
                            <property name="fill">True</property>
                            <property name="position">2</property>
                          </packing>
                        </child>
                        <child>
                          <object class="GtkSeparator">
                            <property name="visible">True</property>
                            <property name="can-focus">False</property>
                          </object>
                          <packing>
                            <property name="expand">False</property>
                            <property name="fill">True</property>
                            <property name="position">3</property>
                          </packing>
                        </child>
                      </object>
                      <packing>
                        <property name="position">1</property>
                      </packing>
                    </child>
                    <child type="tab">
                      <object class="GtkLabel">
                        <property name="visible">True</property>
                        <property name="can-focus">False</property>
                        <property name="label" translatable="yes">Input</property>
                      </object>
                      <packing>
                        <property name="position">1</property>
                        <property name="tab-fill">False</property>
                      </packing>
                    </child>
                    <child>
                      <object class="GtkBox" id="TabSystem">
                        <property name="visible">True</property>
                        <property name="can-focus">False</property>
                        <property name="margin-left">5</property>
                        <property name="margin-right">10</property>
                        <property name="margin-top">5</property>
                        <property name="orientation">vertical</property>
                        <child>
                          <object class="GtkBox" id="CatCore">
                            <property name="visible">True</property>
                            <property name="can-focus">False</property>
                            <property name="valign">start</property>
                            <property name="margin-left">5</property>
                            <property name="margin-right">5</property>
                            <property name="orientation">vertical</property>
                            <child>
                              <object class="GtkLabel">
                                <property name="visible">True</property>
                                <property name="can-focus">False</property>
                                <property name="halign">start</property>
                                <property name="margin-bottom">5</property>
                                <property name="label" translatable="yes">Core</property>
                                <attributes>
                                  <attribute name="weight" value="bold"/>
                                </attributes>
                              </object>
                              <packing>
                                <property name="expand">False</property>
                                <property name="fill">True</property>
                                <property name="position">0</property>
                              </packing>
                            </child>
                            <child>
                              <object class="GtkBox">
                                <property name="visible">True</property>
                                <property name="can-focus">False</property>
                                <property name="margin-left">10</property>
                                <property name="margin-right">10</property>
                                <property name="orientation">vertical</property>
                                <child>
                                  <object class="GtkBox" id="RegionBox">
                                    <property name="visible">True</property>
                                    <property name="can-focus">False</property>
                                    <child>
                                      <object class="GtkLabel">
                                        <property name="visible">True</property>
                                        <property name="can-focus">False</property>
                                        <property name="tooltip-text" translatable="yes">Change System Region</property>
                                        <property name="halign">end</property>
                                        <property name="label" translatable="yes">System Region:</property>
                                      </object>
                                      <packing>
                                        <property name="expand">False</property>
                                        <property name="fill">True</property>
                                        <property name="padding">5</property>
                                        <property name="position">2</property>
                                      </packing>
                                    </child>
                                    <child>
                                      <object class="GtkComboBoxText" id="_systemRegionSelect">
                                        <property name="visible">True</property>
                                        <property name="can-focus">False</property>
                                        <property name="tooltip-text" translatable="yes">Change System Region</property>
                                        <property name="margin-left">5</property>
                                        <items>
                                          <item id="Japan" translatable="yes">Japan</item>
                                          <item id="USA" translatable="yes">USA</item>
                                          <item id="Europe" translatable="yes">Europe</item>
                                          <item id="Australia" translatable="yes">Australia</item>
                                          <item id="China" translatable="yes">China</item>
                                          <item id="Korea" translatable="yes">Korea</item>
                                          <item id="Taiwan" translatable="yes">Taiwan</item>
                                        </items>
                                      </object>
                                      <packing>
                                        <property name="expand">False</property>
                                        <property name="fill">True</property>
                                        <property name="position">3</property>
                                      </packing>
                                    </child>
                                  </object>
                                  <packing>
                                    <property name="expand">False</property>
                                    <property name="fill">True</property>
                                    <property name="padding">5</property>
                                    <property name="position">0</property>
                                  </packing>
                                </child>
                                <child>
                                  <object class="GtkBox" id="LanguageBox">
                                    <property name="visible">True</property>
                                    <property name="can-focus">False</property>
                                    <child>
                                      <object class="GtkLabel">
                                        <property name="visible">True</property>
                                        <property name="can-focus">False</property>
                                        <property name="tooltip-text" translatable="yes">Change System Language</property>
                                        <property name="halign">end</property>
                                        <property name="label" translatable="yes">System Language:</property>
                                      </object>
                                      <packing>
                                        <property name="expand">False</property>
                                        <property name="fill">True</property>
                                        <property name="padding">5</property>
                                        <property name="position">0</property>
                                      </packing>
                                    </child>
                                    <child>
                                      <object class="GtkComboBoxText" id="_systemLanguageSelect">
                                        <property name="visible">True</property>
                                        <property name="can-focus">False</property>
                                        <property name="tooltip-text" translatable="yes">Change System Language</property>
                                        <items>
                                          <item id="AmericanEnglish" translatable="yes">American English</item>
                                          <item id="BritishEnglish" translatable="yes">British English</item>
                                          <item id="CanadianFrench" translatable="yes">Canadian French</item>
                                          <item id="Chinese" translatable="yes">Chinese</item>
                                          <item id="Dutch" translatable="yes">Dutch</item>
                                          <item id="French" translatable="yes">French</item>
                                          <item id="German" translatable="yes">German</item>
                                          <item id="Italian" translatable="yes">Italian</item>
                                          <item id="Japanese" translatable="yes">Japanese</item>
                                          <item id="Korean" translatable="yes">Korean</item>
                                          <item id="LatinAmericanSpanish" translatable="yes">Latin American Spanish</item>
                                          <item id="Portuguese" translatable="yes">Portuguese</item>
                                          <item id="Russian" translatable="yes">Russian</item>
                                          <item id="SimplifiedChinese" translatable="yes">Simplified Chinese</item>
                                          <item id="Spanish" translatable="yes">Spanish</item>
                                          <item id="Taiwanese" translatable="yes">Taiwanese</item>
                                          <item id="TraditionalChinese" translatable="yes">Traditional Chinese</item>
                                        </items>
                                      </object>
                                      <packing>
                                        <property name="expand">False</property>
                                        <property name="fill">True</property>
                                        <property name="position">1</property>
                                      </packing>
                                    </child>
                                  </object>
                                  <packing>
                                    <property name="expand">False</property>
                                    <property name="fill">True</property>
                                    <property name="padding">5</property>
                                    <property name="position">1</property>
                                  </packing>
                                </child>
                                <child>
                                  <object class="GtkBox" id="TimeZoneBox">
                                    <property name="visible">True</property>
                                    <property name="can-focus">False</property>
                                    <child>
                                      <object class="GtkLabel">
                                        <property name="visible">True</property>
                                        <property name="can-focus">False</property>
                                        <property name="tooltip-text" translatable="yes">Change System TimeZone</property>
                                        <property name="halign">end</property>
                                        <property name="label" translatable="yes">System TimeZone:</property>
                                      </object>
                                      <packing>
                                        <property name="expand">False</property>
                                        <property name="fill">True</property>
                                        <property name="padding">5</property>
                                        <property name="position">1</property>
                                      </packing>
                                    </child>
                                    <child>
                                      <object class="GtkEntry" id="_systemTimeZoneEntry">
                                        <property name="visible">True</property>
                                        <property name="can-focus">True</property>
                                        <property name="tooltip-text" translatable="yes">Change System TimeZone</property>
                                        <property name="margin-left">5</property>
                                        <property name="completion">_systemTimeZoneCompletion</property>
                                      </object>
                                      <packing>
                                        <property name="expand">False</property>
                                        <property name="fill">True</property>
                                        <property name="position">2</property>
                                      </packing>
                                    </child>
                                  </object>
                                  <packing>
                                    <property name="expand">False</property>
                                    <property name="fill">True</property>
                                    <property name="padding">5</property>
                                    <property name="position">2</property>
                                  </packing>
                                </child>
                                <child>
                                  <object class="GtkBox" id="TimeBox">
                                    <property name="visible">True</property>
                                    <property name="can-focus">False</property>
                                    <child>
                                      <object class="GtkLabel">
                                        <property name="visible">True</property>
                                        <property name="can-focus">False</property>
                                        <property name="tooltip-text" translatable="yes">Change System Time</property>
                                        <property name="halign">end</property>
                                        <property name="label" translatable="yes">System Time:</property>
                                      </object>
                                      <packing>
                                        <property name="expand">False</property>
                                        <property name="fill">True</property>
                                        <property name="padding">5</property>
                                        <property name="position">0</property>
                                      </packing>
                                    </child>
                                    <child>
                                      <object class="GtkSpinButton" id="_systemTimeYearSpin">
                                        <property name="visible">True</property>
                                        <property name="can-focus">True</property>
                                        <property name="text" translatable="yes">2000</property>
                                        <property name="orientation">vertical</property>
                                        <property name="adjustment">_systemTimeYearSpinAdjustment</property>
                                        <property name="wrap">True</property>
                                        <property name="value">2000</property>
                                      </object>
                                      <packing>
                                        <property name="expand">False</property>
                                        <property name="fill">True</property>
                                        <property name="position">1</property>
                                      </packing>
                                    </child>
                                    <child>
                                      <object class="GtkLabel">
                                        <property name="visible">True</property>
                                        <property name="can-focus">False</property>
                                        <property name="halign">end</property>
                                        <property name="label">-</property>
                                      </object>
                                      <packing>
                                        <property name="expand">False</property>
                                        <property name="fill">True</property>
                                        <property name="padding">5</property>
                                        <property name="position">2</property>
                                      </packing>
                                    </child>
                                    <child>
                                      <object class="GtkSpinButton" id="_systemTimeMonthSpin">
                                        <property name="visible">True</property>
                                        <property name="can-focus">True</property>
                                        <property name="text" translatable="yes">1</property>
                                        <property name="orientation">vertical</property>
                                        <property name="adjustment">_systemTimeMonthSpinAdjustment</property>
                                        <property name="wrap">True</property>
                                        <property name="value">1</property>
                                      </object>
                                      <packing>
                                        <property name="expand">False</property>
                                        <property name="fill">True</property>
                                        <property name="position">3</property>
                                      </packing>
                                    </child>
                                    <child>
                                      <object class="GtkLabel">
                                        <property name="visible">True</property>
                                        <property name="can-focus">False</property>
                                        <property name="halign">end</property>
                                        <property name="label">-</property>
                                      </object>
                                      <packing>
                                        <property name="expand">False</property>
                                        <property name="fill">True</property>
                                        <property name="padding">5</property>
                                        <property name="position">4</property>
                                      </packing>
                                    </child>
                                    <child>
                                      <object class="GtkSpinButton" id="_systemTimeDaySpin">
                                        <property name="visible">True</property>
                                        <property name="can-focus">True</property>
                                        <property name="text" translatable="yes">1</property>
                                        <property name="orientation">vertical</property>
                                        <property name="adjustment">_systemTimeDaySpinAdjustment</property>
                                        <property name="wrap">True</property>
                                        <property name="value">1</property>
                                      </object>
                                      <packing>
                                        <property name="expand">False</property>
                                        <property name="fill">True</property>
                                        <property name="position">5</property>
                                      </packing>
                                    </child>
                                    <child>
                                      <object class="GtkSpinButton" id="_systemTimeHourSpin">
                                        <property name="visible">True</property>
                                        <property name="can-focus">True</property>
                                        <property name="text" translatable="yes">0</property>
                                        <property name="orientation">vertical</property>
                                        <property name="adjustment">_systemTimeHourSpinAdjustment</property>
                                        <property name="wrap">True</property>
                                      </object>
                                      <packing>
                                        <property name="expand">False</property>
                                        <property name="fill">True</property>
                                        <property name="position">6</property>
                                      </packing>
                                    </child>
                                    <child>
                                      <object class="GtkLabel">
                                        <property name="visible">True</property>
                                        <property name="can-focus">False</property>
                                        <property name="halign">end</property>
                                        <property name="label">:</property>
                                      </object>
                                      <packing>
                                        <property name="expand">False</property>
                                        <property name="fill">True</property>
                                        <property name="padding">5</property>
                                        <property name="position">7</property>
                                      </packing>
                                    </child>
                                    <child>
                                      <object class="GtkSpinButton" id="_systemTimeMinuteSpin">
                                        <property name="visible">True</property>
                                        <property name="can-focus">True</property>
                                        <property name="text" translatable="yes">0</property>
                                        <property name="orientation">vertical</property>
                                        <property name="adjustment">_systemTimeMinuteSpinAdjustment</property>
                                        <property name="wrap">True</property>
                                      </object>
                                      <packing>
                                        <property name="expand">False</property>
                                        <property name="fill">True</property>
                                        <property name="position">8</property>
                                      </packing>
                                    </child>
                                  </object>
                                  <packing>
                                    <property name="expand">False</property>
                                    <property name="fill">True</property>
                                    <property name="padding">5</property>
                                    <property name="position">3</property>
                                  </packing>
                                </child>
                                <child>
                                  <object class="GtkCheckButton" id="_vSyncToggle">
                                    <property name="label" translatable="yes">Enable VSync</property>
                                    <property name="visible">True</property>
                                    <property name="can-focus">True</property>
                                    <property name="receives-default">False</property>
                                    <property name="tooltip-text" translatable="yes">Enables or disables Vertical Sync</property>
                                    <property name="halign">start</property>
                                    <property name="margin-top">5</property>
                                    <property name="margin-bottom">5</property>
                                    <property name="draw-indicator">True</property>
                                  </object>
                                  <packing>
                                    <property name="expand">False</property>
                                    <property name="fill">True</property>
                                    <property name="position">4</property>
                                  </packing>
                                </child>
                                <child>
                                  <object class="GtkCheckButton" id="_ptcToggle">
                                    <property name="label" translatable="yes">Enable PPTC (Profiled Persistent Translation Cache)</property>
                                    <property name="visible">True</property>
                                    <property name="can-focus">True</property>
                                    <property name="receives-default">False</property>
                                    <property name="tooltip-text" translatable="yes">Enables or disables profiled translation cache persistency</property>
                                    <property name="halign">start</property>
                                    <property name="margin-top">5</property>
                                    <property name="margin-bottom">5</property>
                                    <property name="draw-indicator">True</property>
                                  </object>
                                  <packing>
                                    <property name="expand">False</property>
                                    <property name="fill">True</property>
                                    <property name="position">6</property>
                                  </packing>
                                </child>
                                <child>
                                  <object class="GtkCheckButton" id="_fsicToggle">
                                    <property name="label" translatable="yes">Enable FS Integrity Checks</property>
                                    <property name="visible">True</property>
                                    <property name="can-focus">True</property>
                                    <property name="receives-default">False</property>
                                    <property name="tooltip-text" translatable="yes">Enables integrity checks on Game content files</property>
                                    <property name="halign">start</property>
                                    <property name="margin-top">5</property>
                                    <property name="margin-bottom">5</property>
                                    <property name="draw-indicator">True</property>
                                  </object>
                                  <packing>
                                    <property name="expand">False</property>
                                    <property name="fill">True</property>
                                    <property name="position">7</property>
                                  </packing>
                                </child>
                              </object>
                              <packing>
                                <property name="expand">True</property>
                                <property name="fill">True</property>
                                <property name="position">1</property>
                              </packing>
                            </child>
                            <child>
                              <object class="GtkBox" id="_audioBackendBox">
                                <property name="visible">True</property>
                                <property name="can-focus">False</property>
                                <child>
                                  <placeholder/>
                                </child>
                                <child>
                                  <object class="GtkLabel">
                                    <property name="visible">True</property>
                                    <property name="can-focus">False</property>
                                    <property name="tooltip-text" translatable="yes">Change Audio Backend</property>
                                    <property name="halign">end</property>
                                    <property name="margin-right">5</property>
                                    <property name="label" translatable="yes">Audio Backend: </property>
                                  </object>
                                  <packing>
                                    <property name="expand">False</property>
                                    <property name="fill">True</property>
                                    <property name="padding">5</property>
                                    <property name="position">2</property>
                                  </packing>
                                </child>
                              </object>
                              <packing>
                                <property name="expand">False</property>
                                <property name="fill">True</property>
                                <property name="padding">5</property>
                                <property name="position">2</property>
                              </packing>
                            </child>
                            <child>
                              <object class="GtkBox" id="_memoryManagerBox">
                                <property name="visible">True</property>
                                <property name="can-focus">False</property>
                                <child>
                                  <placeholder/>
                                </child>
                                <child>
                                  <object class="GtkLabel">
                                    <property name="visible">True</property>
                                    <property name="can-focus">False</property>
                                    <property name="tooltip-text" translatable="yes">Change how guest memory is mapped and accessed. Greatly affects emulated CPU performance.</property>
                                    <property name="halign">end</property>
                                    <property name="margin-right">5</property>
                                    <property name="label" translatable="yes">Memory Manager Mode: </property>
                                  </object>
                                  <packing>
                                    <property name="expand">False</property>
                                    <property name="fill">True</property>
                                    <property name="padding">5</property>
                                    <property name="position">2</property>
                                  </packing>
                                </child>
                                <child>
                                  <object class="GtkRadioButton" id="_mmSoftware">
                                    <property name="label" translatable="yes">Software</property>
                                    <property name="visible">True</property>
                                    <property name="can-focus">True</property>
                                    <property name="receives-default">False</property>
                                    <property name="tooltip-text" translatable="yes">Use a software page table for address translation. Highest accuracy but slowest performance.</property>
                                    <property name="halign">start</property>
                                    <property name="margin-top">5</property>
                                    <property name="margin-bottom">5</property>
                                    <property name="draw-indicator">True</property>
                                  </object>
                                  <packing>
                                    <property name="expand">False</property>
                                    <property name="fill">True</property>
                                    <property name="position">3</property>
                                  </packing>
                                </child>
                                <child>
                                  <object class="GtkRadioButton" id="_mmHost">
                                    <property name="label" translatable="yes">Host (fast)</property>
                                    <property name="visible">True</property>
                                    <property name="can-focus">True</property>
                                    <property name="receives-default">False</property>
                                    <property name="tooltip-text" translatable="yes">Directly map memory in the host address space. Much faster JIT compilation and execution.</property>
                                    <property name="halign">start</property>
                                    <property name="margin-top">5</property>
                                    <property name="margin-bottom">5</property>
                                    <property name="draw-indicator">True</property>
                                    <property name="group">_mmSoftware</property>
                                  </object>
                                  <packing>
                                    <property name="expand">False</property>
                                    <property name="fill">True</property>
                                    <property name="position">4</property>
                                  </packing>
                                </child>
                                <child>
                                  <object class="GtkRadioButton" id="_mmHostUnsafe">
                                    <property name="label" translatable="yes">Host unchecked (fastest, unsafe)</property>
                                    <property name="visible">True</property>
                                    <property name="can-focus">True</property>
                                    <property name="receives-default">False</property>
                                    <property name="tooltip-text" translatable="yes">Directly map memory, but do not mask the address within the guest address space before access. Faster, but at the cost of safety. The guest application can access memory from anywhere in Ryujinx, so only run programs you trust with this mode.</property>
                                    <property name="halign">start</property>
                                    <property name="margin-top">5</property>
                                    <property name="margin-bottom">5</property>
                                    <property name="draw-indicator">True</property>
                                    <property name="group">_mmSoftware</property>
                                  </object>
                                  <packing>
                                    <property name="expand">False</property>
                                    <property name="fill">True</property>
                                    <property name="position">5</property>
                                  </packing>
                                </child>
                              </object>
                              <packing>
                                <property name="expand">False</property>
                                <property name="fill">True</property>
                                <property name="padding">5</property>
                                <property name="position">3</property>
                              </packing>
                            </child>
                          </object>
                          <packing>
                            <property name="expand">False</property>
                            <property name="fill">True</property>
                            <property name="padding">5</property>
                            <property name="position">0</property>
                          </packing>
                        </child>
                        <child>
                          <object class="GtkSeparator">
                            <property name="visible">True</property>
                            <property name="can-focus">False</property>
                            <property name="margin-left">5</property>
                            <property name="margin-right">5</property>
                          </object>
                          <packing>
                            <property name="expand">False</property>
                            <property name="fill">True</property>
                            <property name="padding">5</property>
                            <property name="position">1</property>
                          </packing>
                        </child>
                        <child>
                          <object class="GtkBox" id="CatHacks">
                            <property name="visible">True</property>
                            <property name="can-focus">False</property>
                            <property name="valign">start</property>
                            <property name="margin-left">5</property>
                            <property name="margin-right">5</property>
                            <property name="orientation">vertical</property>
                            <child>
                              <object class="GtkBox">
                                <property name="visible">True</property>
                                <property name="can-focus">False</property>
                                <child>
                                  <object class="GtkLabel">
                                    <property name="visible">True</property>
                                    <property name="can-focus">False</property>
                                    <property name="halign">start</property>
                                    <property name="margin-bottom">5</property>
                                    <property name="label" translatable="yes">Hacks</property>
                                    <attributes>
                                      <attribute name="weight" value="bold"/>
                                    </attributes>
                                  </object>
                                  <packing>
                                    <property name="expand">False</property>
                                    <property name="fill">True</property>
                                    <property name="position">0</property>
                                  </packing>
                                </child>
                                <child>
                                  <object class="GtkLabel">
                                    <property name="visible">True</property>
                                    <property name="can-focus">False</property>
                                    <property name="halign">start</property>
                                    <property name="margin-bottom">5</property>
                                    <property name="label" translatable="yes"> - These may cause instability</property>
                                  </object>
                                  <packing>
                                    <property name="expand">False</property>
                                    <property name="fill">True</property>
                                    <property name="position">1</property>
                                  </packing>
                                </child>
                              </object>
                              <packing>
                                <property name="expand">False</property>
                                <property name="fill">True</property>
                                <property name="position">1</property>
                              </packing>
                            </child>
                            <child>
                              <object class="GtkBox">
                                <property name="visible">True</property>
                                <property name="can-focus">False</property>
                                <property name="margin-left">10</property>
                                <property name="margin-right">10</property>
                                <property name="orientation">vertical</property>
                                <child>
                                  <object class="GtkCheckButton" id="_expandRamToggle">
                                    <property name="label" translatable="yes">Expand DRAM size to 6GB</property>
                                    <property name="visible">True</property>
                                    <property name="can-focus">True</property>
                                    <property name="receives-default">False</property>
                                    <property name="tooltip-text" translatable="yes">Expands the amount of memory on the emulated system from 4GB to 6GB</property>
                                    <property name="halign">start</property>
                                    <property name="margin-top">5</property>
                                    <property name="margin-bottom">5</property>
                                    <property name="draw-indicator">True</property>
                                  </object>
                                  <packing>
                                    <property name="expand">False</property>
                                    <property name="fill">True</property>
                                    <property name="position">0</property>
                                  </packing>
                                </child>
                                <child>
                                  <object class="GtkCheckButton" id="_ignoreToggle">
                                    <property name="label" translatable="yes">Ignore Missing Services</property>
                                    <property name="visible">True</property>
                                    <property name="can-focus">True</property>
                                    <property name="receives-default">False</property>
                                    <property name="tooltip-text" translatable="yes">Enable or disable ignoring missing services</property>
                                    <property name="halign">start</property>
                                    <property name="margin-top">5</property>
                                    <property name="margin-bottom">5</property>
                                    <property name="draw-indicator">True</property>
                                  </object>
                                  <packing>
                                    <property name="expand">False</property>
                                    <property name="fill">True</property>
                                    <property name="position">1</property>
                                  </packing>
                                </child>
                              </object>
                              <packing>
                                <property name="expand">True</property>
                                <property name="fill">True</property>
                                <property name="position">2</property>
                              </packing>
                            </child>
                          </object>
                          <packing>
                            <property name="expand">False</property>
                            <property name="fill">True</property>
                            <property name="padding">5</property>
                            <property name="position">4</property>
                          </packing>
                        </child>
                      </object>
                      <packing>
                        <property name="position">2</property>
                      </packing>
                    </child>
                    <child type="tab">
                      <object class="GtkLabel">
                        <property name="visible">True</property>
                        <property name="can-focus">False</property>
                        <property name="halign">end</property>
                        <property name="label" translatable="yes">System</property>
                      </object>
                      <packing>
                        <property name="position">2</property>
                        <property name="tab-fill">False</property>
                      </packing>
                    </child>
                    <child>
                      <object class="GtkBox" id="TabGraphics">
                        <property name="visible">True</property>
                        <property name="can-focus">False</property>
                        <property name="margin-top">5</property>
                        <property name="orientation">vertical</property>
                        <child>
                          <object class="GtkBox" id="CatFeatures">
                            <property name="visible">True</property>
                            <property name="can-focus">False</property>
                            <property name="margin-left">5</property>
                            <property name="margin-right">5</property>
                            <property name="orientation">vertical</property>
                            <child>
                              <object class="GtkLabel">
                                <property name="visible">True</property>
                                <property name="can-focus">False</property>
                                <property name="halign">start</property>
                                <property name="margin-left">5</property>
                                <property name="margin-right">5</property>
                                <property name="margin-bottom">5</property>
                                <property name="label" translatable="yes">Features</property>
                                <attributes>
                                  <attribute name="weight" value="bold"/>
                                </attributes>
                              </object>
                              <packing>
                                <property name="expand">False</property>
                                <property name="fill">True</property>
                                <property name="position">0</property>
                              </packing>
                            </child>
                            <child>
                              <object class="GtkBox" id="FeaturesOptions">
                                <property name="visible">True</property>
                                <property name="can-focus">False</property>
                                <property name="margin-left">10</property>
                                <property name="margin-right">10</property>
                                <property name="orientation">vertical</property>
                                <child>
                                  <object class="GtkBox">
                                    <property name="visible">True</property>
                                    <property name="can-focus">False</property>
                                    <property name="margin-top">5</property>
                                    <property name="margin-bottom">5</property>
                                    <child>
                                      <object class="GtkLabel">
                                        <property name="visible">True</property>
                                        <property name="can-focus">False</property>
<<<<<<< HEAD
                                        <property name="tooltip-text" translatable="yes">Graphics Backend to use</property>
                                        <property name="label" translatable="yes">Graphics Backend:</property>
=======
                                        <property name="tooltip-text" translatable="yes">Enable Graphics Backend Multithreading</property>
                                        <property name="label" translatable="yes">Graphics Backend Multithreading:</property>
>>>>>>> fecc7260
                                      </object>
                                      <packing>
                                        <property name="expand">False</property>
                                        <property name="fill">True</property>
                                        <property name="padding">5</property>
                                        <property name="position">0</property>
                                      </packing>
                                    </child>
                                    <child>
<<<<<<< HEAD
                                      <object class="GtkComboBoxText" id="_graphicsBackend">
                                        <property name="visible">True</property>
                                        <property name="can-focus">False</property>
                                        <property name="tooltip-text" translatable="yes">Graphics Backend to use</property>
                                        <property name="active-id">-1</property>
                                        <items>
                                          <item id="0" translatable="yes">Vulkan</item>
                                          <item id="1" translatable="yes">OpenGl</item>
=======
                                      <object class="GtkComboBoxText" id="_galThreading">
                                        <property name="visible">True</property>
                                        <property name="can-focus">False</property>
                                        <property name="tooltip-text" translatable="yes">Executes graphics backend commands on a second thread. Allows runtime multithreading of shader compilation, reduces stuttering, and improves performance on drivers without multithreading support of their own. Slightly varying peak performance on drivers with multithreading. Ryujinx may need to be restarted to correctly disable driver built-in multithreading, or you may need to do it manually to get the best performance.</property>
                                        <property name="active-id">-1</property>
                                        <items>
                                          <item id="Auto" translatable="yes">Auto</item>
                                          <item id="Off" translatable="yes">Off</item>
                                          <item id="On" translatable="yes">On</item>
>>>>>>> fecc7260
                                        </items>
                                      </object>
                                      <packing>
                                        <property name="expand">False</property>
                                        <property name="fill">True</property>
                                        <property name="position">1</property>
                                      </packing>
                                    </child>
                                  </object>
                                  <packing>
                                    <property name="expand">False</property>
                                    <property name="fill">True</property>
                                    <property name="padding">5</property>
                                    <property name="position">1</property>
                                  </packing>
                                </child>
                              </object>
                              <packing>
                                <property name="expand">False</property>
                                <property name="fill">True</property>
                                <property name="position">2</property>
                              </packing>
                            </child>
                          </object>
                          <packing>
                            <property name="expand">False</property>
                            <property name="fill">True</property>
                            <property name="padding">5</property>
                            <property name="position">0</property>
                          </packing>
                        </child>
                        <child>
                          <object class="GtkBox" id="CatEnhancements">
                            <property name="visible">True</property>
                            <property name="can-focus">False</property>
                            <property name="margin-left">5</property>
                            <property name="margin-right">5</property>
                            <property name="orientation">vertical</property>
                            <child>
                              <object class="GtkLabel">
                                <property name="visible">True</property>
                                <property name="can-focus">False</property>
                                <property name="halign">start</property>
                                <property name="margin-left">5</property>
                                <property name="margin-right">5</property>
                                <property name="margin-bottom">5</property>
                                <property name="label" translatable="yes">Enhancements</property>
                                <attributes>
                                  <attribute name="weight" value="bold"/>
                                </attributes>
                              </object>
                              <packing>
                                <property name="expand">False</property>
                                <property name="fill">True</property>
                                <property name="position">0</property>
                              </packing>
                            </child>
                            <child>
                              <object class="GtkBox" id="EnhancementOptions">
                                <property name="visible">True</property>
                                <property name="can-focus">False</property>
                                <property name="margin-left">10</property>
                                <property name="margin-right">10</property>
                                <property name="orientation">vertical</property>
                                <child>
                                  <object class="GtkCheckButton" id="_shaderCacheToggle">
                                    <property name="label" translatable="yes">Enable Shader Cache</property>
                                    <property name="visible">True</property>
                                    <property name="can-focus">True</property>
                                    <property name="receives-default">False</property>
                                    <property name="tooltip-text" translatable="yes">Enables or disables Shader Cache</property>
                                    <property name="halign">start</property>
                                    <property name="margin-top">5</property>
                                    <property name="margin-bottom">5</property>
                                    <property name="draw-indicator">True</property>
                                  </object>
                                  <packing>
                                    <property name="expand">False</property>
                                    <property name="fill">True</property>
                                    <property name="position">0</property>
                                  </packing>
                                </child>
                                <child>
                                  <object class="GtkBox">
                                    <property name="visible">True</property>
                                    <property name="can-focus">False</property>
                                    <property name="margin-top">5</property>
                                    <property name="margin-bottom">5</property>
                                    <child>
                                      <object class="GtkLabel">
                                        <property name="visible">True</property>
                                        <property name="can-focus">False</property>
                                        <property name="tooltip-text" translatable="yes">Resolution Scale applied to applicable render targets.</property>
                                        <property name="label" translatable="yes">Resolution Scale:</property>
                                      </object>
                                      <packing>
                                        <property name="expand">False</property>
                                        <property name="fill">True</property>
                                        <property name="padding">5</property>
                                        <property name="position">0</property>
                                      </packing>
                                    </child>
                                    <child>
                                      <object class="GtkComboBoxText" id="_resScaleCombo">
                                        <property name="visible">True</property>
                                        <property name="can-focus">False</property>
                                        <property name="tooltip-text" translatable="yes">Resolution Scale applied to applicable render targets.</property>
                                        <property name="active-id">1</property>
                                        <items>
                                          <item id="1" translatable="yes">Native (720p/1080p)</item>
                                          <item id="2" translatable="yes">2x (1440p/2160p)</item>
                                          <item id="3" translatable="yes">3x (2160p/3240p)</item>
                                          <item id="4" translatable="yes">4x (2880p/4320p)</item>
                                          <item id="-1" translatable="yes">Custom (not recommended)</item>
                                        </items>
                                      </object>
                                      <packing>
                                        <property name="expand">False</property>
                                        <property name="fill">True</property>
                                        <property name="position">1</property>
                                      </packing>
                                    </child>
                                    <child>
                                      <object class="GtkEntry" id="_resScaleText">
                                        <property name="visible">True</property>
                                        <property name="can-focus">True</property>
                                        <property name="tooltip-text" translatable="yes">Floating point resolution scale, such as 1.5. Non-integral scales are more likely to cause issues or crash.</property>
                                        <property name="valign">center</property>
                                        <property name="caps-lock-warning">False</property>
                                        <property name="placeholder-text">1.0</property>
                                        <property name="input-purpose">number</property>
                                      </object>
                                      <packing>
                                        <property name="expand">True</property>
                                        <property name="fill">True</property>
                                        <property name="position">2</property>
                                      </packing>
                                    </child>
                                  </object>
                                  <packing>
                                    <property name="expand">False</property>
                                    <property name="fill">True</property>
                                    <property name="padding">5</property>
                                    <property name="position">1</property>
                                  </packing>
                                </child>
                                <child>
                                  <object class="GtkBox">
                                    <property name="visible">True</property>
                                    <property name="can-focus">False</property>
                                    <property name="margin-top">5</property>
                                    <property name="margin-bottom">5</property>
                                    <child>
                                      <object class="GtkLabel">
                                        <property name="visible">True</property>
                                        <property name="can-focus">False</property>
                                        <property name="tooltip-text" translatable="yes">Level of Anisotropic Filtering (set to Auto to use the value requested by the game)</property>
                                        <property name="label" translatable="yes">Anisotropic Filtering:</property>
                                      </object>
                                      <packing>
                                        <property name="expand">False</property>
                                        <property name="fill">True</property>
                                        <property name="padding">5</property>
                                        <property name="position">0</property>
                                      </packing>
                                    </child>
                                    <child>
                                      <object class="GtkComboBoxText" id="_anisotropy">
                                        <property name="visible">True</property>
                                        <property name="can-focus">False</property>
                                        <property name="tooltip-text" translatable="yes">Level of Anisotropic Filtering (set to Auto to use the value requested by the game)</property>
                                        <property name="active-id">-1</property>
                                        <items>
                                          <item id="-1" translatable="yes">Auto</item>
                                          <item id="2" translatable="yes">2x</item>
                                          <item id="4" translatable="yes">4x</item>
                                          <item id="8" translatable="yes">8x</item>
                                          <item id="16" translatable="yes">16x</item>
                                        </items>
                                      </object>
                                      <packing>
                                        <property name="expand">False</property>
                                        <property name="fill">True</property>
                                        <property name="position">1</property>
                                      </packing>
                                    </child>
                                  </object>
                                  <packing>
                                    <property name="expand">False</property>
                                    <property name="fill">True</property>
                                    <property name="padding">5</property>
                                    <property name="position">1</property>
                                  </packing>
                                </child>
                                <child>
                                  <object class="GtkBox">
                                    <property name="visible">True</property>
                                    <property name="can-focus">False</property>
                                    <property name="margin-top">5</property>
                                    <property name="margin-bottom">5</property>
                                    <child>
                                      <object class="GtkLabel">
                                        <property name="visible">True</property>
                                        <property name="can-focus">False</property>
                                        <property name="tooltip-text" translatable="yes">Aspect Ratio applied to the renderer window.</property>
                                        <property name="label" translatable="yes">Aspect Ratio:</property>
                                      </object>
                                      <packing>
                                        <property name="expand">False</property>
                                        <property name="fill">True</property>
                                        <property name="padding">5</property>
                                        <property name="position">0</property>
                                      </packing>
                                    </child>
                                    <child>
                                      <object class="GtkComboBoxText" id="_aspectRatio">
                                        <property name="visible">True</property>
                                        <property name="can-focus">False</property>
                                        <property name="tooltip-text" translatable="yes">Aspect Ratio applied to the renderer window.</property>
                                        <property name="active-id">1</property>
                                        <items>
                                          <item id="0" translatable="yes">4:3</item>
                                          <item id="1" translatable="yes">16:9</item>
                                          <item id="2" translatable="yes">16:10</item>
                                          <item id="3" translatable="yes">21:9</item>
                                          <item id="4" translatable="yes">32:9</item>
                                          <item id="5" translatable="yes">Stretch to Fit Window</item>
                                        </items>
                                      </object>
                                      <packing>
                                        <property name="expand">False</property>
                                        <property name="fill">True</property>
                                        <property name="position">1</property>
                                      </packing>
                                    </child>
                                  </object>
                                  <packing>
                                    <property name="expand">False</property>
                                    <property name="fill">True</property>
                                    <property name="padding">5</property>
                                    <property name="position">3</property>
                                  </packing>
                                </child>
                              </object>
                              <packing>
                                <property name="expand">False</property>
                                <property name="fill">True</property>
                                <property name="position">2</property>
                              </packing>
                            </child>
                          </object>
                          <packing>
                            <property name="expand">False</property>
                            <property name="fill">True</property>
                            <property name="padding">5</property>
                            <property name="position">2</property>
                          </packing>
                        </child>
                        <child>
                          <object class="GtkSeparator">
                            <property name="visible">True</property>
                            <property name="can-focus">False</property>
                          </object>
                          <packing>
                            <property name="expand">False</property>
                            <property name="fill">True</property>
                            <property name="padding">5</property>
                            <property name="position">3</property>
                          </packing>
                        </child>
                        <child>
                          <object class="GtkBox" id="CatDev">
                            <property name="visible">True</property>
                            <property name="can-focus">False</property>
                            <property name="margin-left">5</property>
                            <property name="margin-right">5</property>
                            <property name="orientation">vertical</property>
                            <child>
                              <object class="GtkLabel">
                                <property name="visible">True</property>
                                <property name="can-focus">False</property>
                                <property name="halign">start</property>
                                <property name="margin-left">5</property>
                                <property name="margin-right">5</property>
                                <property name="margin-bottom">5</property>
                                <property name="label" translatable="yes">Developer Options</property>
                                <attributes>
                                  <attribute name="weight" value="bold"/>
                                </attributes>
                              </object>
                              <packing>
                                <property name="expand">False</property>
                                <property name="fill">True</property>
                                <property name="position">0</property>
                              </packing>
                            </child>
                            <child>
                              <object class="GtkBox" id="DevOptions">
                                <property name="visible">True</property>
                                <property name="can-focus">False</property>
                                <property name="margin-left">10</property>
                                <property name="margin-right">10</property>
                                <property name="orientation">vertical</property>
                                <child>
                                  <object class="GtkBox">
                                    <property name="visible">True</property>
                                    <property name="can-focus">False</property>
                                    <property name="margin-top">5</property>
                                    <property name="margin-bottom">5</property>
                                    <child>
                                      <object class="GtkLabel">
                                        <property name="visible">True</property>
                                        <property name="can-focus">False</property>
                                        <property name="tooltip-text" translatable="yes">Graphics Shaders Dump Path</property>
                                        <property name="label" translatable="yes">Graphics Shaders Dump Path:</property>
                                      </object>
                                      <packing>
                                        <property name="expand">False</property>
                                        <property name="fill">True</property>
                                        <property name="padding">5</property>
                                        <property name="position">0</property>
                                      </packing>
                                    </child>
                                    <child>
                                      <object class="GtkEntry" id="_graphicsShadersDumpPath">
                                        <property name="visible">True</property>
                                        <property name="can-focus">True</property>
                                        <property name="tooltip-text" translatable="yes">Graphics Shaders Dump Path</property>
                                        <property name="valign">center</property>
                                        <property name="caps-lock-warning">False</property>
                                      </object>
                                      <packing>
                                        <property name="expand">True</property>
                                        <property name="fill">True</property>
                                        <property name="position">1</property>
                                      </packing>
                                    </child>
                                  </object>
                                  <packing>
                                    <property name="expand">False</property>
                                    <property name="fill">True</property>
                                    <property name="padding">5</property>
                                    <property name="position">0</property>
                                  </packing>
                                </child>
                              </object>
                              <packing>
                                <property name="expand">False</property>
                                <property name="fill">True</property>
                                <property name="position">1</property>
                              </packing>
                            </child>
                          </object>
                          <packing>
                            <property name="expand">False</property>
                            <property name="fill">True</property>
                            <property name="padding">5</property>
                            <property name="position">4</property>
                          </packing>
                        </child>
                      </object>
                      <packing>
                        <property name="position">3</property>
                      </packing>
                    </child>
                    <child type="tab">
                      <object class="GtkLabel">
                        <property name="visible">True</property>
                        <property name="can-focus">False</property>
                        <property name="label" translatable="yes">Graphics</property>
                      </object>
                      <packing>
                        <property name="position">3</property>
                        <property name="tab-fill">False</property>
                      </packing>
                    </child>
                    <child>
                      <object class="GtkBox" id="TabLogging">
                        <property name="visible">True</property>
                        <property name="can-focus">False</property>
                        <property name="margin-left">5</property>
                        <property name="margin-right">10</property>
                        <property name="margin-top">5</property>
                        <property name="orientation">vertical</property>
                        <child>
                          <object class="GtkBox" id="CatLogging">
                            <property name="visible">True</property>
                            <property name="can-focus">False</property>
                            <property name="margin-left">5</property>
                            <property name="margin-right">5</property>
                            <property name="orientation">vertical</property>
                            <child>
                              <object class="GtkLabel">
                                <property name="visible">True</property>
                                <property name="can-focus">False</property>
                                <property name="halign">start</property>
                                <property name="margin-bottom">5</property>
                                <property name="label" translatable="yes">Logging</property>
                                <attributes>
                                  <attribute name="weight" value="bold"/>
                                </attributes>
                              </object>
                              <packing>
                                <property name="expand">False</property>
                                <property name="fill">True</property>
                                <property name="position">0</property>
                              </packing>
                            </child>
                            <child>
                              <object class="GtkBox" id="LogggingOptions">
                                <property name="visible">True</property>
                                <property name="can-focus">False</property>
                                <property name="valign">start</property>
                                <property name="margin-left">10</property>
                                <property name="margin-right">10</property>
                                <property name="orientation">vertical</property>
                                <child>
                                  <object class="GtkCheckButton" id="_fileLogToggle">
                                    <property name="label" translatable="yes">Enable Logging to File</property>
                                    <property name="visible">True</property>
                                    <property name="can-focus">True</property>
                                    <property name="receives-default">False</property>
                                    <property name="tooltip-text" translatable="yes">Enables or disables logging to a file on disk</property>
                                    <property name="halign">start</property>
                                    <property name="margin-top">5</property>
                                    <property name="margin-bottom">5</property>
                                    <property name="draw-indicator">True</property>
                                  </object>
                                  <packing>
                                    <property name="expand">False</property>
                                    <property name="fill">True</property>
                                    <property name="position">0</property>
                                  </packing>
                                </child>
                                <child>
                                  <object class="GtkCheckButton" id="_stubLogToggle">
                                    <property name="label" translatable="yes">Enable Stub Logs</property>
                                    <property name="visible">True</property>
                                    <property name="can-focus">True</property>
                                    <property name="receives-default">False</property>
                                    <property name="tooltip-text" translatable="yes">Enables printing stub log messages</property>
                                    <property name="halign">start</property>
                                    <property name="margin-top">5</property>
                                    <property name="margin-bottom">5</property>
                                    <property name="draw-indicator">True</property>
                                  </object>
                                  <packing>
                                    <property name="expand">False</property>
                                    <property name="fill">True</property>
                                    <property name="position">3</property>
                                  </packing>
                                </child>
                                <child>
                                  <object class="GtkCheckButton" id="_infoLogToggle">
                                    <property name="label" translatable="yes">Enable Info Logs</property>
                                    <property name="visible">True</property>
                                    <property name="can-focus">True</property>
                                    <property name="receives-default">False</property>
                                    <property name="tooltip-text" translatable="yes">Enables printing info log messages</property>
                                    <property name="halign">start</property>
                                    <property name="margin-top">5</property>
                                    <property name="margin-bottom">5</property>
                                    <property name="draw-indicator">True</property>
                                  </object>
                                  <packing>
                                    <property name="expand">False</property>
                                    <property name="fill">True</property>
                                    <property name="position">4</property>
                                  </packing>
                                </child>
                                <child>
                                  <object class="GtkCheckButton" id="_warningLogToggle">
                                    <property name="label" translatable="yes">Enable Warning Logs</property>
                                    <property name="visible">True</property>
                                    <property name="can-focus">True</property>
                                    <property name="receives-default">False</property>
                                    <property name="tooltip-text" translatable="yes">Enables printing warning log messages</property>
                                    <property name="halign">start</property>
                                    <property name="margin-top">5</property>
                                    <property name="margin-bottom">5</property>
                                    <property name="draw-indicator">True</property>
                                  </object>
                                  <packing>
                                    <property name="expand">False</property>
                                    <property name="fill">True</property>
                                    <property name="position">5</property>
                                  </packing>
                                </child>
                                <child>
                                  <object class="GtkCheckButton" id="_errorLogToggle">
                                    <property name="label" translatable="yes">Enable Error Logs</property>
                                    <property name="visible">True</property>
                                    <property name="can-focus">True</property>
                                    <property name="receives-default">False</property>
                                    <property name="tooltip-text" translatable="yes">Enables printing error log messages</property>
                                    <property name="halign">start</property>
                                    <property name="margin-top">5</property>
                                    <property name="margin-bottom">5</property>
                                    <property name="draw-indicator">True</property>
                                  </object>
                                  <packing>
                                    <property name="expand">False</property>
                                    <property name="fill">True</property>
                                    <property name="position">6</property>
                                  </packing>
                                </child>
                                <child>
                                  <object class="GtkCheckButton" id="_guestLogToggle">
                                    <property name="label" translatable="yes">Enable Guest Logs</property>
                                    <property name="visible">True</property>
                                    <property name="can-focus">True</property>
                                    <property name="receives-default">False</property>
                                    <property name="tooltip-text" translatable="yes">Enables printing guest log messages</property>
                                    <property name="halign">start</property>
                                    <property name="margin-top">5</property>
                                    <property name="margin-bottom">5</property>
                                    <property name="draw-indicator">True</property>
                                  </object>
                                  <packing>
                                    <property name="expand">False</property>
                                    <property name="fill">True</property>
                                    <property name="position">7</property>
                                  </packing>
                                </child>
                                <child>
                                  <object class="GtkCheckButton" id="_fsAccessLogToggle">
                                    <property name="label" translatable="yes">Enable Fs Access Logs</property>
                                    <property name="visible">True</property>
                                    <property name="can-focus">True</property>
                                    <property name="receives-default">False</property>
                                    <property name="tooltip-text" translatable="yes">Enables printing fs access log messages</property>
                                    <property name="halign">start</property>
                                    <property name="margin-top">5</property>
                                    <property name="margin-bottom">5</property>
                                    <property name="draw-indicator">True</property>
                                  </object>
                                  <packing>
                                    <property name="expand">False</property>
                                    <property name="fill">True</property>
                                    <property name="position">8</property>
                                  </packing>
                                </child>
                                <child>
                                  <object class="GtkBox">
                                    <property name="visible">True</property>
                                    <property name="can-focus">False</property>
                                    <child>
                                      <object class="GtkLabel">
                                        <property name="visible">True</property>
                                        <property name="can-focus">False</property>
                                        <property name="tooltip-text" translatable="yes">Enables FS access log output to the console. Possible modes are 0-3</property>
                                        <property name="label" translatable="yes">Fs Global Access Log Mode:</property>
                                      </object>
                                      <packing>
                                        <property name="expand">False</property>
                                        <property name="fill">True</property>
                                        <property name="padding">5</property>
                                        <property name="position">0</property>
                                      </packing>
                                    </child>
                                    <child>
                                      <object class="GtkSpinButton">
                                        <property name="visible">True</property>
                                        <property name="can-focus">True</property>
                                        <property name="tooltip-text" translatable="yes">Enables FS access log output to the console. Possible modes are 0-3</property>
                                        <property name="text" translatable="yes">0</property>
                                        <property name="adjustment">_fsLogSpinAdjustment</property>
                                      </object>
                                      <packing>
                                        <property name="expand">True</property>
                                        <property name="fill">True</property>
                                        <property name="position">1</property>
                                      </packing>
                                    </child>
                                  </object>
                                  <packing>
                                    <property name="expand">False</property>
                                    <property name="fill">True</property>
                                    <property name="padding">5</property>
                                    <property name="position">9</property>
                                  </packing>
                                </child>
                              </object>
                              <packing>
                                <property name="expand">True</property>
                                <property name="fill">True</property>
                                <property name="position">1</property>
                              </packing>
                            </child>
                          </object>
                          <packing>
                            <property name="expand">False</property>
                            <property name="fill">True</property>
                            <property name="padding">5</property>
                            <property name="position">0</property>
                          </packing>
                        </child>
                        <child>
                          <object class="GtkBox" id="CatDevLogging">
                            <property name="visible">True</property>
                            <property name="can-focus">False</property>
                            <property name="margin-left">5</property>
                            <property name="margin-right">5</property>
                            <property name="margin-top">10</property>
                            <property name="orientation">vertical</property>
                            <child>
                              <object class="GtkLabel">
                                <property name="visible">True</property>
                                <property name="can-focus">False</property>
                                <property name="tooltip-text" translatable="yes">Use with care</property>
                                <property name="halign">start</property>
                                <property name="margin-bottom">5</property>
                                <property name="label" translatable="yes">Developer Options (WARNING: Will reduce performance)</property>
                                <attributes>
                                  <attribute name="weight" value="bold"/>
                                </attributes>
                              </object>
                              <packing>
                                <property name="expand">False</property>
                                <property name="fill">True</property>
                                <property name="position">0</property>
                              </packing>
                            </child>
                            <child>
                              <object class="GtkBox" id="DevLoggingOptions">
                                <property name="visible">True</property>
                                <property name="can-focus">False</property>
                                <property name="valign">start</property>
                                <property name="margin-left">10</property>
                                <property name="margin-right">10</property>
                                <property name="orientation">vertical</property>
                                <child>
                                  <object class="GtkBox">
                                    <property name="visible">True</property>
                                    <property name="can-focus">False</property>
                                    <property name="margin-top">5</property>
                                    <child>
                                      <object class="GtkLabel">
                                        <property name="visible">True</property>
                                        <property name="can-focus">False</property>
                                        <property name="tooltip-text" translatable="yes">Requires appropriate log levels enabled.</property>
                                        <property name="label" translatable="yes">Graphics Backend Log Level</property>
                                      </object>
                                      <packing>
                                        <property name="expand">False</property>
                                        <property name="fill">True</property>
                                        <property name="padding">5</property>
                                        <property name="position">22</property>
                                      </packing>
                                    </child>
                                    <child>
                                      <object class="GtkComboBoxText" id="_graphicsDebugLevel">
                                        <property name="visible">True</property>
                                        <property name="can-focus">False</property>
                                        <property name="tooltip-text" translatable="yes">Requires appropriate log levels enabled.</property>
                                        <property name="margin-left">5</property>
                                      </object>
                                      <packing>
                                        <property name="expand">False</property>
                                        <property name="fill">True</property>
                                        <property name="position">22</property>
                                      </packing>
                                    </child>
                                  </object>
                                  <packing>
                                    <property name="expand">False</property>
                                    <property name="fill">True</property>
                                    <property name="position">1</property>
                                  </packing>
                                </child>
                                <child>
                                  <object class="GtkCheckButton" id="_debugLogToggle">
                                    <property name="label" translatable="yes">Enable Debug Logs</property>
                                    <property name="visible">True</property>
                                    <property name="can-focus">True</property>
                                    <property name="receives-default">False</property>
                                    <property name="tooltip-text" translatable="yes">Enables printing debug log messages</property>
                                    <property name="halign">start</property>
                                    <property name="margin-top">5</property>
                                    <property name="margin-bottom">5</property>
                                    <property name="draw-indicator">True</property>
                                  </object>
                                  <packing>
                                    <property name="expand">False</property>
                                    <property name="fill">True</property>
                                    <property name="position">21</property>
                                  </packing>
                                </child>
                              </object>
                              <packing>
                                <property name="expand">False</property>
                                <property name="fill">True</property>
                                <property name="position">1</property>
                              </packing>
                            </child>
                          </object>
                          <packing>
                            <property name="expand">False</property>
                            <property name="fill">True</property>
                            <property name="padding">5</property>
                            <property name="position">22</property>
                          </packing>
                        </child>
                      </object>
                      <packing>
                        <property name="position">4</property>
                      </packing>
                    </child>
                    <child type="tab">
                      <object class="GtkLabel">
                        <property name="visible">True</property>
                        <property name="can-focus">False</property>
                        <property name="label" translatable="yes">Logging</property>
                      </object>
                      <packing>
                        <property name="position">4</property>
                        <property name="tab-fill">False</property>
                      </packing>
                    </child>
                  </object>
                </child>
              </object>
            </child>
          </object>
          <packing>
            <property name="expand">True</property>
            <property name="fill">True</property>
            <property name="position">0</property>
          </packing>
        </child>
        <child>
          <object class="GtkButtonBox" id="_buttonBox">
            <property name="visible">True</property>
            <property name="can-focus">False</property>
            <property name="margin-right">5</property>
            <property name="margin-top">3</property>
            <property name="margin-bottom">3</property>
            <property name="spacing">5</property>
            <property name="layout-style">end</property>
            <child>
              <object class="GtkToggleButton" id="SaveToggle">
                <property name="label" translatable="yes">Save</property>
                <property name="visible">True</property>
                <property name="can-focus">True</property>
                <property name="receives-default">True</property>
                <signal name="toggled" handler="SaveToggle_Activated" swapped="no"/>
              </object>
              <packing>
                <property name="expand">False</property>
                <property name="fill">False</property>
                <property name="position">0</property>
              </packing>
            </child>
            <child>
              <object class="GtkToggleButton" id="CloseToggle">
                <property name="label" translatable="yes">Close</property>
                <property name="visible">True</property>
                <property name="can-focus">True</property>
                <property name="receives-default">True</property>
                <signal name="toggled" handler="CloseToggle_Activated" swapped="no"/>
              </object>
              <packing>
                <property name="expand">False</property>
                <property name="fill">False</property>
                <property name="position">1</property>
              </packing>
            </child>
            <child>
              <object class="GtkButton">
                <property name="label" translatable="yes">Apply</property>
                <property name="visible">True</property>
                <property name="can-focus">True</property>
                <property name="receives-default">True</property>
                <signal name="clicked" handler="ApplyToggle_Activated" swapped="no"/>
              </object>
              <packing>
                <property name="expand">True</property>
                <property name="fill">True</property>
                <property name="position">2</property>
              </packing>
            </child>
          </object>
          <packing>
            <property name="expand">False</property>
            <property name="fill">False</property>
            <property name="position">1</property>
          </packing>
        </child>
      </object>
    </child>
  </object>
</interface><|MERGE_RESOLUTION|>--- conflicted
+++ resolved
@@ -1835,6 +1835,7 @@
                                 <property name="margin-left">10</property>
                                 <property name="margin-right">10</property>
                                 <property name="orientation">vertical</property>
+
                                 <child>
                                   <object class="GtkBox">
                                     <property name="visible">True</property>
@@ -1845,13 +1846,8 @@
                                       <object class="GtkLabel">
                                         <property name="visible">True</property>
                                         <property name="can-focus">False</property>
-<<<<<<< HEAD
-                                        <property name="tooltip-text" translatable="yes">Graphics Backend to use</property>
-                                        <property name="label" translatable="yes">Graphics Backend:</property>
-=======
                                         <property name="tooltip-text" translatable="yes">Enable Graphics Backend Multithreading</property>
                                         <property name="label" translatable="yes">Graphics Backend Multithreading:</property>
->>>>>>> fecc7260
                                       </object>
                                       <packing>
                                         <property name="expand">False</property>
@@ -1861,16 +1857,6 @@
                                       </packing>
                                     </child>
                                     <child>
-<<<<<<< HEAD
-                                      <object class="GtkComboBoxText" id="_graphicsBackend">
-                                        <property name="visible">True</property>
-                                        <property name="can-focus">False</property>
-                                        <property name="tooltip-text" translatable="yes">Graphics Backend to use</property>
-                                        <property name="active-id">-1</property>
-                                        <items>
-                                          <item id="0" translatable="yes">Vulkan</item>
-                                          <item id="1" translatable="yes">OpenGl</item>
-=======
                                       <object class="GtkComboBoxText" id="_galThreading">
                                         <property name="visible">True</property>
                                         <property name="can-focus">False</property>
@@ -1880,7 +1866,51 @@
                                           <item id="Auto" translatable="yes">Auto</item>
                                           <item id="Off" translatable="yes">Off</item>
                                           <item id="On" translatable="yes">On</item>
->>>>>>> fecc7260
+                                        </items>
+                                      </object>
+                                      <packing>
+                                        <property name="expand">False</property>
+                                        <property name="fill">True</property>
+                                        <property name="position">1</property>
+                                      </packing>
+                                    </child>
+                                  </object>
+                                  <packing>
+                                    <property name="expand">False</property>
+                                    <property name="fill">True</property>
+                                    <property name="padding">5</property>
+                                    <property name="position">1</property>
+                                  </packing>
+                                </child>
+                                <child>
+                                  <object class="GtkBox">
+                                    <property name="visible">True</property>
+                                    <property name="can-focus">False</property>
+                                    <property name="margin-top">5</property>
+                                    <property name="margin-bottom">5</property>
+                                    <child>
+                                      <object class="GtkLabel">
+                                        <property name="visible">True</property>
+                                        <property name="can-focus">False</property>
+                                        <property name="tooltip-text" translatable="yes">Graphics Backend to use</property>
+                                        <property name="label" translatable="yes">Graphics Backend:</property>
+                                      </object>
+                                      <packing>
+                                        <property name="expand">False</property>
+                                        <property name="fill">True</property>
+                                        <property name="padding">5</property>
+                                        <property name="position">0</property>
+                                      </packing>
+                                    </child>
+                                    <child>
+                                      <object class="GtkComboBoxText" id="_graphicsBackend">
+                                        <property name="visible">True</property>
+                                        <property name="can-focus">False</property>
+                                        <property name="tooltip-text" translatable="yes">Graphics Backend to use</property>
+                                        <property name="active-id">-1</property>
+                                        <items>
+                                          <item id="0" translatable="yes">Vulkan</item>
+                                          <item id="1" translatable="yes">OpenGl</item>
                                         </items>
                                       </object>
                                       <packing>
