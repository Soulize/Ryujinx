﻿using OpenTK.Graphics.OpenGL;
using Ryujinx.Common.Configuration;
using Ryujinx.Common.Logging;
using Ryujinx.Graphics.GAL;
using Ryujinx.Graphics.OpenGL.Image;
using Ryujinx.Graphics.OpenGL.Queries;
using Ryujinx.Graphics.Shader;
using Ryujinx.Graphics.Shader.Translation;
using System;

namespace Ryujinx.Graphics.OpenGL
{
    public sealed class Renderer : IRenderer
    {
        private readonly Pipeline _pipeline;

        public IPipeline Pipeline => _pipeline;

        private readonly Counters _counters;

        private readonly Window _window;

        public IWindow Window => _window;

        private TextureCopy _textureCopy;
        private TextureCopy _backgroundTextureCopy;
        internal TextureCopy TextureCopy => BackgroundContextWorker.InBackground ? _backgroundTextureCopy : _textureCopy;

        private Sync _sync;

        public event EventHandler<ScreenCaptureImageInfo> ScreenCaptured;

        internal PersistentBuffers PersistentBuffers { get; }

        internal ResourcePool ResourcePool { get; }

        internal int BufferCount { get; private set; }

        public string GpuVendor { get; private set; }
        public string GpuRenderer { get; private set; }
        public string GpuVersion { get; private set; }

        public bool PreferThreading => true;

        public Renderer()
        {
            _pipeline = new Pipeline();
            _counters = new Counters();
            _window = new Window(this);
            _textureCopy = new TextureCopy(this);
            _backgroundTextureCopy = new TextureCopy(this);
            _sync = new Sync();
            PersistentBuffers = new PersistentBuffers();
            ResourcePool = new ResourcePool();
        }

        public IShader CompileShader(ShaderStage stage, ShaderBindings bindings, string code)
        {
            return new Shader(stage, code);
        }

        public BufferHandle CreateBuffer(int size)
        {
            BufferCount++;

            return Buffer.Create(size);
        }

        public IProgram CreateProgram(IShader[] shaders, TransformFeedbackDescriptor[] transformFeedbackDescriptors)
        {
            return new Program(shaders, transformFeedbackDescriptors);
        }

        public ISampler CreateSampler(SamplerCreateInfo info)
        {
            return new Sampler(info);
        }

        public ITexture CreateTexture(TextureCreateInfo info, float scaleFactor)
        {
            if (info.Target == Target.TextureBuffer)
            {
                return new TextureBuffer(this, info);
            }
            else
            {
                return ResourcePool.GetTextureOrNull(info, scaleFactor) ?? new TextureStorage(this, info, scaleFactor).CreateDefaultView();
            }
        }

        public void DeleteBuffer(BufferHandle buffer)
        {
            Buffer.Delete(buffer);
        }

        public HardwareInfo GetHardwareInfo()
        {
            return new HardwareInfo(GpuVendor, GpuRenderer);
        }

        public ReadOnlySpan<byte> GetBufferData(BufferHandle buffer, int offset, int size)
        {
            return Buffer.GetData(this, buffer, offset, size);
        }

        public Capabilities GetCapabilities()
        {
            return new Capabilities(
                TargetApi.OpenGL,
                HwCapabilities.SupportsAstcCompression,
                HwCapabilities.SupportsImageLoadFormatted,
                HwCapabilities.SupportsMismatchingViewFormat,
                HwCapabilities.SupportsNonConstantTextureOffset,
                HwCapabilities.SupportsTextureShadowLod,
                HwCapabilities.SupportsViewportSwizzle,
                HwCapabilities.MaximumComputeSharedMemorySize,
                HwCapabilities.MaximumSupportedAnisotropy,
                HwCapabilities.StorageBufferOffsetAlignment);
        }

        public void SetBufferData(BufferHandle buffer, int offset, ReadOnlySpan<byte> data)
        {
            Buffer.SetData(buffer, offset, data);
        }

        public void UpdateCounters()
        {
            _counters.Update();
        }

        public void PreFrame()
        {
            _sync.Cleanup();
            ResourcePool.Tick();
        }

        public ICounterEvent ReportCounter(CounterType type, EventHandler<ulong> resultHandler)
        {
            return _counters.QueueReport(type, resultHandler, _pipeline.DrawCount);
        }

        public void Initialize(GraphicsDebugLevel glLogLevel)
        {
            Debugger.Initialize(glLogLevel);

            PrintGpuInformation();

            if (HwCapabilities.SupportsParallelShaderCompile)
            {
                GL.Arb.MaxShaderCompilerThreads(Math.Min(Environment.ProcessorCount, 8));
            }

            _counters.Initialize();
        }

        private void PrintGpuInformation()
        {
            GpuVendor   = GL.GetString(StringName.Vendor);
            GpuRenderer = GL.GetString(StringName.Renderer);
            GpuVersion  = GL.GetString(StringName.Version);

            Logger.Notice.Print(LogClass.Gpu, $"{GpuVendor} {GpuRenderer} ({GpuVersion})");
        }

        public void ResetCounter(CounterType type)
        {
            _counters.QueueReset(type);
        }

<<<<<<< HEAD
        public unsafe void BackgroundContextAction(Action action)
=======
        public void BackgroundContextAction(Action action, bool alwaysBackground = false)
>>>>>>> fecc7260
        {
            // alwaysBackground is ignored, since we cannot switch from the current context.

            if (IOpenGLContext.HasContext())
            {
                action(); // We have a context already - use that (assuming it is the main one).
            }
            else
            {
                _window.BackgroundContext.Invoke(action);
            }
        }

        public void InitializeBackgroundContext(IOpenGLContext baseContext)
        {
            _window.InitializeBackgroundContext(baseContext);
        }

        public void Dispose()
        {
            _textureCopy.Dispose();
            _backgroundTextureCopy.Dispose();
            PersistentBuffers.Dispose();
            ResourcePool.Dispose();
            _pipeline.Dispose();
            _window.Dispose();
            _counters.Dispose();
            _sync.Dispose();
        }

        public IProgram LoadProgramBinary(byte[] programBinary)
        {
            return new Program(programBinary);
        }

        public void CreateSync(ulong id)
        {
            _sync.Create(id);
        }

        public void WaitSync(ulong id)
        {
            _sync.Wait(id);
        }

        public void Screenshot()
        {
            _window.ScreenCaptureRequested = true;
        }

        public void OnScreenCaptured(ScreenCaptureImageInfo bitmap)
        {
            ScreenCaptured?.Invoke(this, bitmap);
        }
    }
}<|MERGE_RESOLUTION|>--- conflicted
+++ resolved
@@ -167,11 +167,7 @@
             _counters.QueueReset(type);
         }
 
-<<<<<<< HEAD
-        public unsafe void BackgroundContextAction(Action action)
-=======
         public void BackgroundContextAction(Action action, bool alwaysBackground = false)
->>>>>>> fecc7260
         {
             // alwaysBackground is ignored, since we cannot switch from the current context.
 
